--- conflicted
+++ resolved
@@ -21,13 +21,8 @@
 }
 
 .dropdown-menu {
-<<<<<<< HEAD
     min-width: 0;
     padding: 2px 0;
-=======
-  min-width: 0;
-  padding: 0;
->>>>>>> 6b5881f9
 }
 
 .hidden {
@@ -169,7 +164,6 @@
 }
 
 .checkbox-menu li label {
-<<<<<<< HEAD
     display: block;
     padding: 3px 8px;
     clear: both;
@@ -185,22 +179,6 @@
     top: 2px;
     position: relative;
     cursor: pointer;
-=======
-  display: block;
-  padding: 3px 10px;
-  clear: both;
-  font-weight: normal;
-  line-height: 1.42857143;
-  color: #333;
-  white-space: nowrap;
-  margin: 0;
-  transition: background-color 0.4s ease;
-}
-.checkbox-menu li input {
-  margin: 0px 5px;
-  top: 2px;
-  position: relative;
->>>>>>> 6b5881f9
 }
 
 .checkbox-menu li label:hover,
@@ -259,19 +237,11 @@
 }
 
 .print-btn {
-<<<<<<< HEAD
     white-space: nowrap;
     padding: 3px 8px;
     min-width: 0;
     cursor: pointer;
     background-color: white;
-=======
-  white-space: nowrap;
-  padding: 5px;
-  min-width: 0;
-  cursor: pointer;
-  background-.color: white;
->>>>>>> 6b5881f9
 }
 
 .print-btn:hover {
