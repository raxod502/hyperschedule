/*
 * To see the outline of this file from Emacs, run M-x
 * outline-minor-mode and then press C-c @ C-t.
 */

/** General styling **/

@import url("https://fonts.googleapis.com/css?family=Roboto:400,700");

* {
  font-family: "Roboto", sans-serif !important;
  border-radius: 0 !important;
}

.btn {
  cursor: pointer;
}

.btn:disabled {
  cursor: auto;
}

.dropdown-menu {
    min-width: 0;
    padding: 2px 0;
}

.hidden {
  display: none;
}

.placeholder {
  visibility: hidden;
}

.toolbar {
<<<<<<< HEAD
    display: flex;
    padding: 0;
    margin: 1rem;
    align-items: center;
    whitespace: nowrap;
=======
  display: flex;
  padding: 0;
  margin: 0 1em;
>>>>>>> 6f789179
}

/** Page layout **/

html {
  height: 100%;
}

body {
<<<<<<< HEAD
    height: 100%;
    margin: 0;
    padding: 0;
    display: flex;
=======
  height: 100%;
  margin: 0;
  padding: 0;
  overflow: hidden;
>>>>>>> 6f789179
}

/** Column layout **/

.two-column-left {
<<<<<<< HEAD
    flex: 1 0 50%;
    max-width: 68%;
    overflow: hidden;
}

.two-column-right {
    flex: 1 0 0;
    overflow: hidden;
=======
  float: left;
  height: 100%;
  width: 68%;
}

.two-column-right {
  float: right;
  height: 100%;
  width: 32%;
>>>>>>> 6f789179
}

/*** Course search/schedule column ***/

#course-search-schedule-column {
<<<<<<< HEAD
    display: flex;
    flex-direction: column;
}

#course-search-schedule-toggle-bar {
    margin: 1rem 0 1rem 1rem;
}

#course-search-toggle-wrapper, #schedule-toggle-wrapper {
    flex-grow: 1;
    flex-basis: 0;
=======
  padding-top: 20px;
  display: flex;
  flex-direction: column;
}

#course-search-toggle-wrapper,
#schedule-toggle-wrapper {
  flex-grow: 1;
  flex-basis: 0;
>>>>>>> 6f789179
}

#course-search-toggle {
  border-bottom-right-radius: 0;
  border-top-right-radius: 0;
  display: block;
  margin: 0 auto;
  width: 100%;
}

#schedule-toggle {
  border-bottom-left-radius: 0;
  border-top-left-radius: 0;
  display: block;
  margin: 0 auto;
  width: 100%;
}

#schedule-column {
  overflow-y: auto;
}

/** Course search **/

#course-search-column {
  flex-basis: 0;
  flex-grow: 1;
  display: flex;
  flex-direction: column;
}

#course-search-column.hidden {
  display: none;
}

#course-search-results {
  overflow-y: auto;
  flex-basis: 0;
  flex-grow: 1;
  position: relative;
}

#course-search-results-list {
<<<<<<< HEAD
    height: 0;
    position: relative;
    margin-top: -.5rem;
}

#course-search-results-placeholder {
=======
  height: 0;
}

#course-search-results-placeholder {
  position: relative;
>>>>>>> 6f789179
}

/*** Course search header bar ***/

#course-search-bar {
<<<<<<< HEAD
    display: flex;
    margin: 0 0 1rem 1rem;
}

#course-search-course-name-input {
    flex-grow: 1;
}

#filter-button-wrapper {
    margin-left: 1rem;
}

#filter-button {
    margin: 0 auto;
}

#help-button {
    margin-left: 1rem;
=======
  table-layout: auto !important;
  margin-top: 10px !important;
  margin-bottom: 5px !important;
}

#course-search-course-name-input-wrapper {
  display: table-cell;
  width: 100%;
}

#filter-button-wrapper {
  display: table-cell;
  vertical-align: middle;
  padding-left: 10px;
}

#filter-button {
  display: table-cell;
  margin: 0 auto;
}

#help-button-wrapper {
  display: table-cell;
  vertical-align: middle;
  padding-left: 10px;
}

#help-button {
  display: table-cell;
  margin: 0 auto;
>>>>>>> 6f789179
}

.checkbox-menu li label {
    display: block;
    padding: 3px 8px;
    clear: both;
    font-weight: normal;
    line-height: 1.42857143;
    color: #333;
    white-space: nowrap;
    margin:0;
    transition: background-color .4s ease;
}
.checkbox-menu li input {
    margin: 0px 5px;
    top: 2px;
    position: relative;
    cursor: pointer;
}

.checkbox-menu li label:hover,
.checkbox-menu li label:focus {
  background-color: #f5f5f5;
}

.checkbox-menu li.active label:hover,
.checkbox-menu li.active label:focus {
  background-color: #b8b8ff;
}

/*** Course search end of list ***/

#course-search-results-end {
<<<<<<< HEAD
    margin: .5rem 1rem 1rem 1rem;
    text-align: center;
    color: gray;
=======
  margin: 0.5em 1em 1em 1em;
  text-align: center;
  color: gray;
>>>>>>> 6f789179
}

/** Selected courses **/

#selected-courses-column {
<<<<<<< HEAD
    display: flex;
    flex-direction: column;
=======
  padding-top: 20px;
>>>>>>> 6f789179
}

/*** Selected courses header bar ***/

#selected-courses-bar {
<<<<<<< HEAD
}

#github-link {
    flex-grow: 1;
}

#import-export-data-button {
}

#print-dropdown-wrapper {
    margin-left: 1rem;
=======
  table-layout: auto;
}

.selected-courses-bar-btn {
  display: block;
  float: right;
  margin: 0 auto;
}

#github-link {
  display: table-cell;
  text-align: left;
  vertical-align: middle;
  width: 100%;
}

#import-export-data-button-wrapper {
  display: table-cell;
  vertical-align: middle;
  padding-left: 10px;
}

#print-dropdown-wrapper {
  display: table-cell;
  vertical-align: middle;
  padding-left: 10px;
>>>>>>> 6f789179
}

.print-btn {
    white-space: nowrap;
    padding: 3px 8px;
    min-width: 0;
    cursor: pointer;
    background-color: white;
}

.print-btn:hover {
  background-color: #e9ecef;
}

#settings-button-wrapper {
<<<<<<< HEAD
    margin-left: .5rem;
=======
  display: table-cell;
  vertical-align: middle;
  padding-left: 10px;
  padding-top: 0px;
>>>>>>> 6f789179
}

#settings-button {
  margin-right: 3px;
  background-color: transparent;
  color: #007bff;
  font-size: 30px;
  line-height: 1;
  padding: 0px 2px;
}

#settings-button:hover {
  color: #0069d9;
}

/*** Course description box ***/

#selected-courses-wrapper {
<<<<<<< HEAD
    overflow-y: auto;
}

#course-description-box-outer {
    display: block;
    border: 1px solid transparent;
    height: 0px;
    flex-shrink: 0;
    text-align: center;
    /*margin-top: 10px;
    margin-bottom: 5px;*/
    overflow: hidden;
    transition: height .2s, border .2s;
    margin: 0 1rem 0 1rem;
}

#course-description-box-outer.course-description-box-visible {
    border: 1px solid #cccccc;
    margin-bottom: 1rem;
=======
  margin-top: 8px;
  overflow-y: auto;
}

#course-description-box-outer {
  display: block;
  border: 1px solid transparent;
  height: 0px;
  text-align: center;
  /*margin-top: 10px;
    margin-bottom: 5px;*/
  overflow: hidden;
  transition: height 0.2s, border 0.2s;
}

#course-description-box-outer.course-description-box-visible {
  border: 1px solid #cccccc;
>>>>>>> 6f789179
}

#course-description-box {
  padding: 10px 0;
}

#course-description-box p {
  font-size: small;
  lpine-height: 100%;
  margin: 0px 10px;
}

#course-description-box hr {
  font-size: small;
  line-height: 100%;
  margin: 10px 0;
}

/*** Schedule ***/

#schedule-table {
  border: none;
  margin-top: 10px;
  margin-left: auto;
  margin-right: auto;
  margin-bottom: 5px;
  position: relative;
  table-layout: fixed;
  text-align: center;
  width: 95%;
  border-collapse: collapse;
}

#schedule-table th {
  height: 60px;
}

#schedule-table td {
  border: 1px solid #bbbbbb;
  height: 60px;
}

.schedule-slot-wrapper {
  cursor: pointer;
  overflow: hidden;
  position: absolute;
  width: 16.6667%;
}

.schedule-slot {
  display: flex;
  flex-direction: column;
  width: 100%;
  height: 100%;
  justify-content: center;
}

.schedule-slot-starred {
  /* nothing to do here */
}

.schedule-slot-starred::before {
<<<<<<< HEAD
    content: "";
    position: absolute;
    top: 0%;
    left: 0%;
    width: 0;
    height: 0;
    border-top: solid #bbbbbb 1rem;
    border-right: solid transparent 1rem;
    mix-blend-mode: multiply;
=======
  content: "";
  position: absolute;
  top: 0%;
  left: 0%;
  width: 0;
  height: 0;
  border-top: solid #bbbbbb 1em;
  border-right: solid transparent 1em;
  mix-blend-mode: multiply;
>>>>>>> 6f789179
}

.schedule-slot-text-wrapper {
  font-size: 75%;
  line-height: 125%;
  margin: 0;
  padding: 5px 5px;
}

.schedule-slot-text-wrapper p {
  margin: 0 auto;
}

.schedule-slot-text-wrapper .schedule-slot-course-code {
  font-weight: bold;
}

/**** Credit count ****/

#credit-count-box {
  margin-bottom: 10px !important;
}

#credit-count {
  display: table-cell;
  text-align: center;
  vertical-align: middle;
}

/** Course listings **/

.courses-list {
  list-style-type: none;
  margin: 0;
  padding: 0;
}

.course-list .course-box {
<<<<<<< HEAD
    margin: 0px 1rem;
=======
  margin: 0px 1em;
>>>>>>> 6f789179
}

#course-search-results-list .course-box {
  position: absolute;
}

.course-box {
<<<<<<< HEAD
    margin: 0 auto;
    padding: .5rem 0;
    position: relative;
    width: 100%;
    font-size: 0.8rem;
}

.course-box-content {
    display: flex;
    cursor: pointer;
    margin: 0 1rem;
    position: relative;
}

.course-box-text {
    margin: 0;
    flex-basis: 0;
    white-space: nowrap;
    overflow: hidden;
    text-overflow: ellipsis;
    flex-grow: 1;
    padding: .25rem .5rem;
=======
  cursor: pointer;
  margin: 0 auto;
  padding: 6px 0;
  position: relative;
  width: 100%;
  font-size: 0.8em;
}

.course-box-content {
  display: block;
  margin: 0 1em;
  position: relative;
  padding-left: 5px;
}

.course-box-text {
  display: inline-block;
  margin: 0;
  padding-top: 5px;
  padding-bottom: 5px;
>>>>>>> 6f789179
}

.course-box-text .course-box-course-code {
  font-weight: bold;
}

.course-box-text .course-box-course-code::after {
  content: " ";
}

.course-box-button {
<<<<<<< HEAD
    background-color: transparent;
    border: none;
    cursor: pointer;
    padding: .25rem .5rem;
=======
  background-color: transparent;
  border: none;
  cursor: pointer;
  display: none;
>>>>>>> 6f789179
}

/*** Course search listing ***/

#course-search-column .course-box-select-label {
<<<<<<< HEAD
    display: none;
=======
  margin-left: 5px;
  margin-right: 5px;
  display: none;
>>>>>>> 6f789179
}

#course-search-column .course-box-star-label {
  display: none;
}

<<<<<<< HEAD
#course-search-column .course-box-add-button {
}

#course-search-column .course-box-remove-button {
    display: none;
=======
#course-search-column .course-box-text {
  padding-left: 5px;
  padding-right: 30px;
}

#course-search-column .course-box-add-button {
  display: block;
  height: 50px;
  margin-top: -25px;
  line-height: 50px;
  position: absolute;
  right: 0;
  top: 50%;
  width: 25px;
>>>>>>> 6f789179
}

/*** Selected courses listing ***/

#selected-courses-column .course-box-select-label {
<<<<<<< HEAD
    margin: 0;
    padding: .25rem .5rem;
}

#selected-courses-column .course-box-select-icon {
    font-size: 1rem;
    line-height: 1em;
}

#selected-courses-column .course-box-select-toggle {
    display: none;
}

#selected-courses-column .course-box-star-toggle {
    display: none;
}

#selected-courses-column .course-box-star-label {
    margin: 0;
    padding: .25rem .25rem;
    line-height: 1em;
}


#selected-courses-column .course-box-star-icon {
    font-size: 1rem;
    cursor: pointer;
}

#selected-courses-column .course-box-remove-button {
}

#selected-courses-list {
    margin-top: -.5rem;
=======
  display: block;
  height: 50px;
  margin-top: -25px;
  position: absolute;
  line-height: 50px;
  left: 5px;
  top: 50%;
  width: 25px;
  text-align: center;
}

#selected-courses-column .course-box-select-icon {
  cursor: pointer;
  font-size: 1.2em;
}

#selected-courses-column .course-box-select-toggle {
  visibility: hidden;
}

#selected-courses-column .course-box-star-toggle {
  visibility: hidden;
}

#selected-courses-column .course-box-star-label {
  visibility: hidden;
  display: block;
  width: 25px;
  height: 50px;
  left: 30px;
  margin-top: -25px;
  line-height: 50px;
  position: absolute;
  top: 50%;
  text-align: center;
}

#selected-courses-column .course-box-star-label.star-visible {
  visibility: visible;
}

#selected-courses-column .course-box-star-icon {
  font-size: 1.3em;
  cursor: pointer;
}

#selected-courses-column .course-box-text {
  padding-left: 55px;
  padding-right: 30px;
}

#selected-courses-column .course-box-remove-button {
  display: block;
  height: 50px;
  margin-top: -25px;
  line-height: 50px;
  position: absolute;
  right: 0;
  top: 50%;
  width: 25px;
>>>>>>> 6f789179
}

/** Modals **/
.modal-input-text {
    font-family: Courier New !important;
}

/*** Import/export modal ***/

#import-export-text-area {
  font-family: monospace;
  min-height: 100px;
}

#import-export-copy-button::after {
  content: "To clipboard";
}

#import-export-copy-button.copy-button-copied::after {
  content: "Copied!";
}

#import-export-copy-button.copy-button-error::after {
  content: "Couldn't copy";
}

/* Local Variables:           */
/* outline-regexp: "/\\*\\*+" */
/* End:                       */<|MERGE_RESOLUTION|>--- conflicted
+++ resolved
@@ -21,8 +21,8 @@
 }
 
 .dropdown-menu {
-    min-width: 0;
-    padding: 2px 0;
+  min-width: 0;
+  padding: 2px 0;
 }
 
 .hidden {
@@ -34,17 +34,11 @@
 }
 
 .toolbar {
-<<<<<<< HEAD
-    display: flex;
-    padding: 0;
-    margin: 1rem;
-    align-items: center;
-    whitespace: nowrap;
-=======
   display: flex;
   padding: 0;
-  margin: 0 1em;
->>>>>>> 6f789179
+  margin: 1rem;
+  align-items: center;
+  whitespace: nowrap;
 }
 
 /** Page layout **/
@@ -54,70 +48,40 @@
 }
 
 body {
-<<<<<<< HEAD
-    height: 100%;
-    margin: 0;
-    padding: 0;
-    display: flex;
-=======
   height: 100%;
   margin: 0;
   padding: 0;
+  display: flex;
+}
+
+/** Column layout **/
+
+.two-column-left {
+  flex: 1 0 50%;
+  max-width: 68%;
   overflow: hidden;
->>>>>>> 6f789179
-}
-
-/** Column layout **/
-
-.two-column-left {
-<<<<<<< HEAD
-    flex: 1 0 50%;
-    max-width: 68%;
-    overflow: hidden;
 }
 
 .two-column-right {
-    flex: 1 0 0;
-    overflow: hidden;
-=======
-  float: left;
-  height: 100%;
-  width: 68%;
-}
-
-.two-column-right {
-  float: right;
-  height: 100%;
-  width: 32%;
->>>>>>> 6f789179
+  flex: 1 0 0;
+  overflow: hidden;
 }
 
 /*** Course search/schedule column ***/
 
 #course-search-schedule-column {
-<<<<<<< HEAD
-    display: flex;
-    flex-direction: column;
+  display: flex;
+  flex-direction: column;
 }
 
 #course-search-schedule-toggle-bar {
-    margin: 1rem 0 1rem 1rem;
-}
-
-#course-search-toggle-wrapper, #schedule-toggle-wrapper {
-    flex-grow: 1;
-    flex-basis: 0;
-=======
-  padding-top: 20px;
-  display: flex;
-  flex-direction: column;
+  margin: 1rem 0 1rem 1rem;
 }
 
 #course-search-toggle-wrapper,
 #schedule-toggle-wrapper {
   flex-grow: 1;
   flex-basis: 0;
->>>>>>> 6f789179
 }
 
 #course-search-toggle {
@@ -161,94 +125,53 @@
 }
 
 #course-search-results-list {
-<<<<<<< HEAD
-    height: 0;
-    position: relative;
-    margin-top: -.5rem;
+  height: 0;
+  position: relative;
+  margin-top: -0.5rem;
 }
 
 #course-search-results-placeholder {
-=======
-  height: 0;
-}
-
-#course-search-results-placeholder {
+}
+
+/*** Course search header bar ***/
+
+#course-search-bar {
+  display: flex;
+  margin: 0 0 1rem 1rem;
+}
+
+#course-search-course-name-input {
+  flex-grow: 1;
+}
+
+#filter-button-wrapper {
+  margin-left: 1rem;
+}
+
+#filter-button {
+  margin: 0 auto;
+}
+
+#help-button {
+  margin-left: 1rem;
+}
+
+.checkbox-menu li label {
+  display: block;
+  padding: 3px 8px;
+  clear: both;
+  font-weight: normal;
+  line-height: 1.42857143;
+  color: #333;
+  white-space: nowrap;
+  margin: 0;
+  transition: background-color 0.4s ease;
+}
+.checkbox-menu li input {
+  margin: 0px 5px;
+  top: 2px;
   position: relative;
->>>>>>> 6f789179
-}
-
-/*** Course search header bar ***/
-
-#course-search-bar {
-<<<<<<< HEAD
-    display: flex;
-    margin: 0 0 1rem 1rem;
-}
-
-#course-search-course-name-input {
-    flex-grow: 1;
-}
-
-#filter-button-wrapper {
-    margin-left: 1rem;
-}
-
-#filter-button {
-    margin: 0 auto;
-}
-
-#help-button {
-    margin-left: 1rem;
-=======
-  table-layout: auto !important;
-  margin-top: 10px !important;
-  margin-bottom: 5px !important;
-}
-
-#course-search-course-name-input-wrapper {
-  display: table-cell;
-  width: 100%;
-}
-
-#filter-button-wrapper {
-  display: table-cell;
-  vertical-align: middle;
-  padding-left: 10px;
-}
-
-#filter-button {
-  display: table-cell;
-  margin: 0 auto;
-}
-
-#help-button-wrapper {
-  display: table-cell;
-  vertical-align: middle;
-  padding-left: 10px;
-}
-
-#help-button {
-  display: table-cell;
-  margin: 0 auto;
->>>>>>> 6f789179
-}
-
-.checkbox-menu li label {
-    display: block;
-    padding: 3px 8px;
-    clear: both;
-    font-weight: normal;
-    line-height: 1.42857143;
-    color: #333;
-    white-space: nowrap;
-    margin:0;
-    transition: background-color .4s ease;
-}
-.checkbox-menu li input {
-    margin: 0px 5px;
-    top: 2px;
-    position: relative;
-    cursor: pointer;
+  cursor: pointer;
 }
 
 .checkbox-menu li label:hover,
@@ -264,79 +187,40 @@
 /*** Course search end of list ***/
 
 #course-search-results-end {
-<<<<<<< HEAD
-    margin: .5rem 1rem 1rem 1rem;
-    text-align: center;
-    color: gray;
-=======
-  margin: 0.5em 1em 1em 1em;
+  margin: 0.5rem 1rem 1rem 1rem;
   text-align: center;
   color: gray;
->>>>>>> 6f789179
 }
 
 /** Selected courses **/
 
 #selected-courses-column {
-<<<<<<< HEAD
-    display: flex;
-    flex-direction: column;
-=======
-  padding-top: 20px;
->>>>>>> 6f789179
+  display: flex;
+  flex-direction: column;
 }
 
 /*** Selected courses header bar ***/
 
 #selected-courses-bar {
-<<<<<<< HEAD
 }
 
 #github-link {
-    flex-grow: 1;
+  flex-grow: 1;
 }
 
 #import-export-data-button {
 }
 
 #print-dropdown-wrapper {
-    margin-left: 1rem;
-=======
-  table-layout: auto;
-}
-
-.selected-courses-bar-btn {
-  display: block;
-  float: right;
-  margin: 0 auto;
-}
-
-#github-link {
-  display: table-cell;
-  text-align: left;
-  vertical-align: middle;
-  width: 100%;
-}
-
-#import-export-data-button-wrapper {
-  display: table-cell;
-  vertical-align: middle;
-  padding-left: 10px;
-}
-
-#print-dropdown-wrapper {
-  display: table-cell;
-  vertical-align: middle;
-  padding-left: 10px;
->>>>>>> 6f789179
+  margin-left: 1rem;
 }
 
 .print-btn {
-    white-space: nowrap;
-    padding: 3px 8px;
-    min-width: 0;
-    cursor: pointer;
-    background-color: white;
+  white-space: nowrap;
+  padding: 3px 8px;
+  min-width: 0;
+  cursor: pointer;
+  background-color: white;
 }
 
 .print-btn:hover {
@@ -344,14 +228,7 @@
 }
 
 #settings-button-wrapper {
-<<<<<<< HEAD
-    margin-left: .5rem;
-=======
-  display: table-cell;
-  vertical-align: middle;
-  padding-left: 10px;
-  padding-top: 0px;
->>>>>>> 6f789179
+  margin-left: 0.5rem;
 }
 
 #settings-button {
@@ -370,28 +247,6 @@
 /*** Course description box ***/
 
 #selected-courses-wrapper {
-<<<<<<< HEAD
-    overflow-y: auto;
-}
-
-#course-description-box-outer {
-    display: block;
-    border: 1px solid transparent;
-    height: 0px;
-    flex-shrink: 0;
-    text-align: center;
-    /*margin-top: 10px;
-    margin-bottom: 5px;*/
-    overflow: hidden;
-    transition: height .2s, border .2s;
-    margin: 0 1rem 0 1rem;
-}
-
-#course-description-box-outer.course-description-box-visible {
-    border: 1px solid #cccccc;
-    margin-bottom: 1rem;
-=======
-  margin-top: 8px;
   overflow-y: auto;
 }
 
@@ -399,16 +254,18 @@
   display: block;
   border: 1px solid transparent;
   height: 0px;
+  flex-shrink: 0;
   text-align: center;
   /*margin-top: 10px;
     margin-bottom: 5px;*/
   overflow: hidden;
   transition: height 0.2s, border 0.2s;
+  margin: 0 1rem 0 1rem;
 }
 
 #course-description-box-outer.course-description-box-visible {
   border: 1px solid #cccccc;
->>>>>>> 6f789179
+  margin-bottom: 1rem;
 }
 
 #course-description-box {
@@ -471,27 +328,15 @@
 }
 
 .schedule-slot-starred::before {
-<<<<<<< HEAD
-    content: "";
-    position: absolute;
-    top: 0%;
-    left: 0%;
-    width: 0;
-    height: 0;
-    border-top: solid #bbbbbb 1rem;
-    border-right: solid transparent 1rem;
-    mix-blend-mode: multiply;
-=======
   content: "";
   position: absolute;
   top: 0%;
   left: 0%;
   width: 0;
   height: 0;
-  border-top: solid #bbbbbb 1em;
-  border-right: solid transparent 1em;
+  border-top: solid #bbbbbb 1rem;
+  border-right: solid transparent 1rem;
   mix-blend-mode: multiply;
->>>>>>> 6f789179
 }
 
 .schedule-slot-text-wrapper {
@@ -530,11 +375,7 @@
 }
 
 .course-list .course-box {
-<<<<<<< HEAD
-    margin: 0px 1rem;
-=======
-  margin: 0px 1em;
->>>>>>> 6f789179
+  margin: 0px 1rem;
 }
 
 #course-search-results-list .course-box {
@@ -542,51 +383,28 @@
 }
 
 .course-box {
-<<<<<<< HEAD
-    margin: 0 auto;
-    padding: .5rem 0;
-    position: relative;
-    width: 100%;
-    font-size: 0.8rem;
-}
-
-.course-box-content {
-    display: flex;
-    cursor: pointer;
-    margin: 0 1rem;
-    position: relative;
-}
-
-.course-box-text {
-    margin: 0;
-    flex-basis: 0;
-    white-space: nowrap;
-    overflow: hidden;
-    text-overflow: ellipsis;
-    flex-grow: 1;
-    padding: .25rem .5rem;
-=======
-  cursor: pointer;
   margin: 0 auto;
-  padding: 6px 0;
+  padding: 0.5rem 0;
   position: relative;
   width: 100%;
-  font-size: 0.8em;
+  font-size: 0.8rem;
 }
 
 .course-box-content {
-  display: block;
-  margin: 0 1em;
+  display: flex;
+  cursor: pointer;
+  margin: 0 1rem;
   position: relative;
-  padding-left: 5px;
 }
 
 .course-box-text {
-  display: inline-block;
-  margin: 0;
-  padding-top: 5px;
-  padding-bottom: 5px;
->>>>>>> 6f789179
+  margin: 0;
+  flex-basis: 0;
+  white-space: nowrap;
+  overflow: hidden;
+  text-overflow: ellipsis;
+  flex-grow: 1;
+  padding: 0.25rem 0.5rem;
 }
 
 .course-box-text .course-box-course-code {
@@ -598,164 +416,70 @@
 }
 
 .course-box-button {
-<<<<<<< HEAD
-    background-color: transparent;
-    border: none;
-    cursor: pointer;
-    padding: .25rem .5rem;
-=======
   background-color: transparent;
   border: none;
   cursor: pointer;
-  display: none;
->>>>>>> 6f789179
+  padding: 0.25rem 0.5rem;
 }
 
 /*** Course search listing ***/
 
 #course-search-column .course-box-select-label {
-<<<<<<< HEAD
-    display: none;
-=======
-  margin-left: 5px;
-  margin-right: 5px;
-  display: none;
->>>>>>> 6f789179
+  display: none;
 }
 
 #course-search-column .course-box-star-label {
   display: none;
 }
 
-<<<<<<< HEAD
 #course-search-column .course-box-add-button {
 }
 
 #course-search-column .course-box-remove-button {
-    display: none;
-=======
-#course-search-column .course-box-text {
-  padding-left: 5px;
-  padding-right: 30px;
-}
-
-#course-search-column .course-box-add-button {
-  display: block;
-  height: 50px;
-  margin-top: -25px;
-  line-height: 50px;
-  position: absolute;
-  right: 0;
-  top: 50%;
-  width: 25px;
->>>>>>> 6f789179
+  display: none;
 }
 
 /*** Selected courses listing ***/
 
 #selected-courses-column .course-box-select-label {
-<<<<<<< HEAD
-    margin: 0;
-    padding: .25rem .5rem;
+  margin: 0;
+  padding: 0.25rem 0.5rem;
 }
 
 #selected-courses-column .course-box-select-icon {
-    font-size: 1rem;
-    line-height: 1em;
+  font-size: 1rem;
+  line-height: 1em;
 }
 
 #selected-courses-column .course-box-select-toggle {
-    display: none;
+  display: none;
 }
 
 #selected-courses-column .course-box-star-toggle {
-    display: none;
+  display: none;
 }
 
 #selected-courses-column .course-box-star-label {
-    margin: 0;
-    padding: .25rem .25rem;
-    line-height: 1em;
-}
-
+  margin: 0;
+  padding: 0.25rem 0.25rem;
+  line-height: 1em;
+}
 
 #selected-courses-column .course-box-star-icon {
-    font-size: 1rem;
-    cursor: pointer;
+  font-size: 1rem;
+  cursor: pointer;
 }
 
 #selected-courses-column .course-box-remove-button {
 }
 
 #selected-courses-list {
-    margin-top: -.5rem;
-=======
-  display: block;
-  height: 50px;
-  margin-top: -25px;
-  position: absolute;
-  line-height: 50px;
-  left: 5px;
-  top: 50%;
-  width: 25px;
-  text-align: center;
-}
-
-#selected-courses-column .course-box-select-icon {
-  cursor: pointer;
-  font-size: 1.2em;
-}
-
-#selected-courses-column .course-box-select-toggle {
-  visibility: hidden;
-}
-
-#selected-courses-column .course-box-star-toggle {
-  visibility: hidden;
-}
-
-#selected-courses-column .course-box-star-label {
-  visibility: hidden;
-  display: block;
-  width: 25px;
-  height: 50px;
-  left: 30px;
-  margin-top: -25px;
-  line-height: 50px;
-  position: absolute;
-  top: 50%;
-  text-align: center;
-}
-
-#selected-courses-column .course-box-star-label.star-visible {
-  visibility: visible;
-}
-
-#selected-courses-column .course-box-star-icon {
-  font-size: 1.3em;
-  cursor: pointer;
-}
-
-#selected-courses-column .course-box-text {
-  padding-left: 55px;
-  padding-right: 30px;
-}
-
-#selected-courses-column .course-box-remove-button {
-  display: block;
-  height: 50px;
-  margin-top: -25px;
-  line-height: 50px;
-  position: absolute;
-  right: 0;
-  top: 50%;
-  width: 25px;
->>>>>>> 6f789179
+  margin-top: -0.5rem;
 }
 
 /** Modals **/
 .modal-input-text {
-    font-family: Courier New !important;
+  font-family: Courier New !important;
 }
 
 /*** Import/export modal ***/
