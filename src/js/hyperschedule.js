--- conflicted
+++ resolved
@@ -1151,10 +1151,7 @@
 
   // default value
   let tableValue = "table-cell";
-<<<<<<< HEAD
   let marginValue = "0 auto";
-=======
->>>>>>> bb6b0caa
 
   let minSearchInputWidth = 100;
   if (courseSearchColumn.offsetWidth < 
