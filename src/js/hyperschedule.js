// To see the outline of this file from Emacs, run M-x
// outline-minor-mode and then press C-c @ C-t. To also show the
// top-level functions and variable declarations in each section, run
// M-x occur with the following query: ^\(///+\|const\|\(async \)?function\|let\)

/// Globals
//// Modules

const ics = require("/js/vendor/ics-0.2.0.min.js");

//// Data constants

const millisecondsPerHour = 3600 * 1000;

const courseSearchPageSize = 20;

const courseSearchPagesShownStart = 3;
const extraPagesToLoad = 2;

const apiURL = process.env.API_URL || "https://hyperschedule.herokuapp.com";

const greyConflictCoursesOptions = ["none", "starred", "all"];

const filterKeywords = {
  "dept:": ["dept:", "department:"],
  "college:": ["college", "col:", "school:", "sch:"],
<<<<<<< HEAD
  "days:": ["days:", "day:"]
};

filterInequalities = ["<=", ">=", "<", ">", "="];
=======
  "credits:": ["credits:", "credit:"]
};

const filterInequalities = ["<=", ">=", "<", "=", ">"];
>>>>>>> 77d4e4d1

//// DOM elements

const courseSearchToggle = document.getElementById("course-search-toggle");
const scheduleToggle = document.getElementById("schedule-toggle");

const closedCoursesToggle = document.getElementById("closed-courses-toggle");
const hideAllConflictingCoursesToggle = document.getElementById(
  "all-conflicting-courses-toggle"
);
const hideStarredConflictingCoursesToggle = document.getElementById(
  "star-conflicting-courses-toggle"
);

const courseSearchScheduleColumn = document.getElementById(
  "course-search-schedule-column"
);
const courseSearchColumn = document.getElementById("course-search-column");
const scheduleColumn = document.getElementById("schedule-column");

const courseSearchInput = document.getElementById(
  "course-search-course-name-input"
);
const courseSearchResults = document.getElementById("course-search-results");
const courseSearchResultsList = document.getElementById(
  "course-search-results-list"
);
const courseSearchResultsPlaceholder = document.getElementById(
  "course-search-results-placeholder"
);
const courseSearchResultsEnd = document.getElementById(
  "course-search-results-end"
);

const selectedCoursesColumn = document.getElementById(
  "selected-courses-column"
);
const importExportDataButton = document.getElementById(
  "import-export-data-button"
);
const printDropdown = document.getElementById("print-dropdown");
const printAllButton = document.getElementById("print-button-all");
const printStarredButton = document.getElementById("print-button-starred");
const settingsButton = document.getElementById("settings-button");

const conflictCoursesRadios = document.getElementsByName("conflict-courses");

const courseDescriptionMinimizeOuter = document.getElementById(
  "minimize-outer"
);
const courseDescriptionMinimize = document.getElementById(
  "course-description-minimize"
);
const minimizeIcon = document.getElementById("minimize-icon");
const courseDescriptionBox = document.getElementById("course-description-box");
const courseDescriptionBoxOuter = document.getElementById(
  "course-description-box-outer"
);

const selectedCoursesList = document.getElementById("selected-courses-list");

const scheduleTable = document.getElementById("schedule-table");
const scheduleTableBody = document.getElementById("schedule-table-body");
const creditCountText = document.getElementById("credit-count");

const importExportTextArea = document.getElementById("import-export-text-area");
const importExportICalButton = document.getElementById(
  "import-export-ical-button"
);
const importExportSaveChangesButton = document.getElementById(
  "import-export-save-changes-button"
);
const importExportCopyButton = document.getElementById(
  "import-export-copy-button"
);

//// Global state

// Persistent data.
let gApiData = null;
let gSelectedCourses = [];
let gScheduleTabSelected = false;
let gShowClosedCourses = true;
let gHideAllConflictingCourses = false;
let gHideStarredConflictingCourses = false;
let gGreyConflictCourses = greyConflictCoursesOptions[0];

// Transient data.
let gCurrentlySorting = false;
let gCourseEntityHeight = 0;
let gFilteredCourseKeys = [];

/// Utility functions
//// JavaScript utility functions

function isString(obj) {
  return typeof obj === "string" || obj instanceof String;
}

// Modulo operator, because % computes remainder and not modulo.
function mod(n, m) {
  let rem = n % m;
  if (rem < 0) {
    rem += m;
  }
  return rem;
}

// Convert YYYY-MM-DD to Date. Taken from
// https://stackoverflow.com/a/7151607/3538165.
function parseDate(dateStr) {
  const [year, month, day] = dateStr.split("-");
  return new Date(year, month - 1, day);
}

// https://stackoverflow.com/a/2593661
function quoteRegexp(str) {
  return (str + "").replace(/[.?*+^$[\]\\(){}|-]/g, "\\$&");
}

function arraysEqual(arr1, arr2, test) {
  if (arr1.length !== arr2.length) {
    return false;
  }
  for (let idx = 0; idx < arr1.length; ++idx) {
    if (test ? !test(arr1[idx], arr2[idx]) : arr1[idx] !== arr2[idx]) {
      return false;
    }
  }
  return true;
}

function compareArrays(arr1, arr2) {
  let idx1 = 0;
  let idx2 = 0;
  while (idx1 < arr1.length && idx2 < arr2.length) {
    if (arr1[idx1] < arr2[idx2]) {
      return -1;
    } else if (arr1[idx1] > arr2[idx2]) {
      return 1;
    } else {
      ++idx1;
      ++idx2;
    }
  }
  if (arr1.length < arr2.length) {
    return -1;
  } else if (arr1.length > arr2.length) {
    return 1;
  } else {
    return 0;
  }
}

// https://stackoverflow.com/a/29018745/3538165
function binarySearch(ar, el, compare_fn) {
  var m = 0;
  var n = ar.length - 1;
  while (m <= n) {
    var k = (n + m) >> 1;
    var cmp = compare_fn(el, ar[k]);
    if (cmp > 0) {
      m = k + 1;
    } else if (cmp < 0) {
      n = k - 1;
    } else {
      return k;
    }
  }
  return -m - 1;
}

function formatList(list, none) {
  if (list.length === 0) {
    if (none === undefined) {
      return "(none)";
    } else {
      return none || "(none)";
    }
  } else if (list.length === 1) {
    return list[0];
  } else if (list.length === 2) {
    return list[0] + " and " + list[1];
  } else {
    return (
      list.slice(0, list.length - 1).join(", ") +
      ", and " +
      list[list.length - 1]
    );
  }
}

function deepCopy(obj) {
  return JSON.parse(JSON.stringify(obj));
}

function weekdayCharToInteger(weekday) {
  const index = "UMTWRFS".indexOf(weekday);
  if (index < 0) {
    throw Error("Invalid weekday: " + weekday);
  }
  return index;
}

function readFromLocalStorage(key, pred, def) {
  const jsonString = localStorage.getItem(key);
  if (!jsonString) {
    return def;
  }
  try {
    const obj = JSON.parse(jsonString);
    if (pred(obj)) {
      return obj;
    } else {
      return def;
    }
  } catch (err) {
    return def;
  }
}

function catchEvent(event) {
  event.stopPropagation();
}

//// Time utility functions

function timeStringToHoursAndMinutes(timeString) {
  return [
    parseInt(timeString.substring(0, 2), 10),
    parseInt(timeString.substring(3, 5), 10)
  ];
}

function timeStringToHours(timeString) {
  const [hours, minutes] = timeStringToHoursAndMinutes(timeString);
  return hours + minutes / 60;
}

function timeStringTo12HourString(timeString) {
  let [hours, minutes] = timeStringToHoursAndMinutes(timeString);
  const pm = hours >= 12;
  hours -= 1;
  hours %= 12;
  hours += 1;
  return (
    hours.toString().padStart(2, "0") +
    ":" +
    minutes.toString().padStart(2, "0") +
    " " +
    (pm ? "PM" : "AM")
  );
}

async function runWithExponentialBackoff(
  task,
  failureDelay,
  backoffFactor,
  fetchDesc
) {
  while (true) {
    console.log(`Attempting to ${fetchDesc}...`);
    try {
      await task();
      break;
    } catch (err) {
      console.error(err);
      console.log(`Trying again to ${fetchDesc} in ${failureDelay}ms`);
      await new Promise(resolve => setTimeout(resolve, failureDelay));
      failureDelay *= backoffFactor;
    }
  }
}

//// DOM utility functions

function hideEntity(entity) {
  entity.classList.add("hidden");
}

function showEntity(entity) {
  entity.classList.remove("hidden");
}

function setEntityVisibility(entity, visible) {
  if (visible) {
    showEntity(entity);
  } else {
    hideEntity(entity);
  }
}

function setButtonSelected(button, selected) {
  const classAdded = selected ? "btn-primary" : "btn-light";
  const classRemoved = selected ? "btn-light" : "btn-primary";
  button.classList.add(classAdded);
  button.classList.remove(classRemoved);
}

function removeEntityChildren(entity) {
  while (entity.hasChildNodes()) {
    entity.removeChild(entity.lastChild);
  }
}

//// Course and schedule utility functions
///// Course property queries

function isCourseClosed(course) {
  return course.courseEnrollmentStatus == "closed";
}

function courseToString(course) {
  return (
    course.courseName +
    " (" +
    course.courseEnrollmentStatus +
    ", " +
    course.courseSeatsFilled +
    "/" +
    course.courseSeatsTotal +
    " seats filled)"
  );
}

function courseToInstructorLastnames(course) {
  return course.courseInstructors
    .map(fullName => fullName.split(",")[0])
    .join(",");
}

function coursesEqual(course1, course2) {
  return course1.courseCode === course2.courseCode;
}

function termListDescription(terms, termCount) {
  if (termCount > 10) {
    return "Complicated schedule";
  }

  if (termCount === 1) {
    return "Full-semester course";
  }

  const numbers = _.map(term => {
    switch (term) {
      case 0:
        return "first";
      case 1:
        return "second";
      case 2:
        return "third";
      case 3:
        return "fourth";
      case 4:
        return "fifth";
      case 5:
        return "sixth";
      case 6:
        return "seventh";
      case 7:
        return "eighth";
      case 8:
        return "ninth";
      case 9:
        return "tenth";
      default:
        return "unknown";
    }
  }, terms);

  const qualifier = (termCount => {
    switch (termCount) {
      case 2:
        return "half";
      case 3:
        return "third";
      case 4:
        return "quarter";
      case 5:
        return "fifth";
      case 6:
        return "sixth";
      case 7:
        return "seventh";
      case 8:
        return "eighth";
      case 9:
        return "ninth";
      case 10:
        return "tenth";
      default:
        return "unknown";
    }
  })(termCount);

  return _.capitalize(`${formatList(numbers)} ${qualifier}-semester course`);
}

function generateCourseDescription(course) {
  const description = [];

  const summaryLine = course.courseCode + " " + course.courseName;
  description.push(summaryLine);

  const times = course.courseSchedule.map(generateScheduleSlotDescription);
  for (const time of times) {
    description.push(time);
  }

  const instructors = formatList(course.courseInstructors);
  description.push(instructors);

  let partOfYear;
  if (_.isEmpty(course.courseSchedule)) {
    partOfYear = "No scheduled meetings";
  } else {
    const meeting = course.courseSchedule[0];
    partOfYear = termListDescription(
      meeting.scheduleTerms,
      meeting.scheduleTermCount
    );
  }
  const credits = parseFloat(course.courseCredits);
  const creditsString = credits + " credit" + (credits !== 1 ? "s" : "");
  description.push(`${partOfYear}, ${creditsString}`);

  if (course.courseDescription !== null) {
    description.push(course.courseDescription);
  }

  const enrollment =
    course.courseEnrollmentStatus.charAt(0).toUpperCase() +
    course.courseEnrollmentStatus.slice(1) +
    ", " +
    course.courseSeatsFilled +
    "/" +
    course.courseSeatsTotal +
    " seats filled";
  description.push(enrollment);

  return description;
}

function getCourseColor(course, format = "hex") {
  let hue = "random";
  let seed = CryptoJS.MD5(course.courseCode).toString();

  if (course.starred || !courseInSchedule(course)) {
    switch (gGreyConflictCourses) {
      case greyConflictCoursesOptions[0]:
        break;

      case greyConflictCoursesOptions[1]:
        if (courseConflictWithSchedule(course, true)) {
          hue = "monochrome";
          seed = "-10";
        }
        break;

      case greyConflictCoursesOptions[2]:
        if (courseConflictWithSchedule(course, false)) {
          hue = "monochrome";
          seed = "-10";
        }
        break;
    }
  }

  return getRandomColor(hue, seed, format);
}

function getRandomColor(hue, seed, format = "hex") {
  return randomColor({
    hue: hue,
    luminosity: "light",
    seed: seed,
    format
  });
}

///// Course search

function courseMatchesSearchQuery(course, query) {
  for (let subquery of query) {
    if (
      course.courseCode.match(subquery) ||
      course.courseCode.replace(/ /g, "").match(subquery) ||
      course.courseName.match(subquery)
    ) {
      continue;
    }
    let foundMatch = false;
    for (let instructor of course.courseInstructors) {
      if (instructor.match(subquery)) {
        foundMatch = true;
        break;
      }
    }
    if (foundMatch) {
      continue;
    }
    return false;
  }
  return true;
}

function coursePassesTextFilters(course, textFilters) {
  const lowerCourseCode = course.courseCode.toLowerCase();
  const dept = lowerCourseCode.split(" ")[0];
  const col = lowerCourseCode.split(" ")[2].split("-")[0];
  const credits = course.courseCredits;

  if (
    (textFilters["dept:"] && !dept.match(textFilters["dept:"])) ||
    (textFilters["college:"] && !col.match(textFilters["college:"])) ||
<<<<<<< HEAD
    (textFilters["days:"] &&
      !coursePassesDayFilter(course, textFilters["days:"]))
=======
    (textFilters["credits:"] &&
      !courseCreditMatch(credits, textFilters["credits:"]))
>>>>>>> 77d4e4d1
  ) {
    return false;
  }

  return true;
}

<<<<<<< HEAD
function parseDaysInequality(inputDays) {
  for (const rel of filterInequalities)
    if (inputDays.startsWith(rel)) return rel;
  return "";
}

function generateDayFilter(course) {
  const scheduleList = course.courseSchedule;
  let days = new Set();

  for (let schedule of scheduleList) {
    const str1 = schedule.scheduleDays.toLowerCase();
    const arr1 = [...str1];
    arr1.forEach(days.add, days);
  }
  return days;
}

function generateInputDays(input) {
  let days = new Set();
  const arr1 = [...input];
  arr1.forEach(days.add, days);
  return days;
}

function coursePassesDayFilter(course, inputString) {
  const courseDays = generateDayFilter(course);
  const rel = parseDaysInequality(inputString);
  const inputDays = generateInputDays(
    inputString.substring(rel.length).toLowerCase()
  );

  switch (rel) {
    case "<=":
      // courseDays is a subset of inputDays
      return courseDays.subSet(inputDays);
    case "":
    case ">=":
      // inputDays is a subset of courseDays
      return inputDays.subSet(courseDays);
    case "=":
      // inputDays match exactly courseDays
      const difference1 = new Set(
        [...courseDays].filter(x => !inputDays.has(x))
      );
      const difference2 = new Set(
        [...inputDays].filter(x => !courseDays.has(x))
      );
      return difference1.size == 0 && difference2.size == 0;
    case "<":
      // courseDays is a proper subset of inputDays
      return courseDays.subSet(inputDays) && inputDays.size != courseDays.size;
    case ">":
      // inputDays is a proper subset of courseDays
      return inputDays.subSet(courseDays) && inputDays.size != courseDays.size;
=======
function parseCreditsInequality(inputCredits) {
  for (const rel of filterInequalities)
    if (inputCredits.startsWith(rel)) return rel;
  return "";
}

function parseCreditsFilter(inputCredits) {
  const rel = parseCreditsInequality(inputCredits);
  return { rel, floatInput: parseFloat(inputCredits.substring(rel.length)) };
}

function courseCreditMatch(courseCredits, inputCredits) {
  const { rel, floatInput } = parseCreditsFilter(inputCredits);
  const floatCredits = parseFloat(courseCredits);

  if (!isNaN(inputCredits.substring(0, 1))) {
    return floatInput == floatCredits;
  }

  switch (rel) {
    case "<=":
      return floatCredits <= floatInput;
    case ">=":
      return floatCredits >= floatInput;
    case "=":
      return floatCredits == floatInput;
    case "<":
      return floatCredits < floatInput;
    case ">":
      return floatCredits > floatInput;
>>>>>>> 77d4e4d1
    default:
      return false;
  }
}

<<<<<<< HEAD
Set.prototype.subSet = function(otherSet) {
  // if size of this set is greater
  // than otherSet then it can'nt be
  //  a subset
  if (this.size > otherSet.size) return false;
  else {
    for (var elem of this) {
      // if any of the element of
      // this is not present in the
      // otherset then return false
      if (!otherSet.has(elem)) return false;
    }
    return true;
  }
};

=======
>>>>>>> 77d4e4d1
///// Course scheduling

function generateScheduleSlotDescription(slot) {
  return (
    slot.scheduleDays +
    " " +
    timeStringTo12HourString(slot.scheduleStartTime) +
    " – " +
    timeStringTo12HourString(slot.scheduleEndTime) +
    " at " +
    slot.scheduleLocation
  );
}

function coursesMutuallyExclusive(course1, course2) {
  return arraysEqual(
    course1.courseMutualExclusionKey,
    course2.courseMutualExclusionKey
  );
}

function coursesConflict(course1, course2) {
  for (let slot1 of course1.courseSchedule) {
    for (let slot2 of course2.courseSchedule) {
      const parts = math.lcm(slot1.scheduleTermCount, slot2.scheduleTermCount);
      if (
        !_.some(
          idx =>
            slot1.scheduleTerms.indexOf(idx / slot2.scheduleTermCount) != -1 &&
            slot2.scheduleTerms.indexOf(idx / slot1.scheduleTermCount) != -1,
          _.range(0, parts)
        )
      ) {
        return false;
      }
      let daysOverlap = false;
      for (let day1 of slot1.scheduleDays) {
        if (slot2.scheduleDays.indexOf(day1) !== -1) {
          daysOverlap = true;
          break;
        }
      }
      if (!daysOverlap) {
        continue;
      }
      const start1 = timeStringToHours(slot1.scheduleStartTime);
      const end1 = timeStringToHours(slot1.scheduleEndTime);
      const start2 = timeStringToHours(slot2.scheduleStartTime);
      const end2 = timeStringToHours(slot2.scheduleEndTime);
      if (end1 <= start2 || start1 >= end2) {
        continue;
      } else {
        return true;
      }
    }
  }
  return false;
}

function courseConflictWithSchedule(course, starredOnly) {
  const schedule = computeSchedule(gSelectedCourses);

  for (let existingCourse of schedule) {
    if (
      (!starredOnly || existingCourse.starred === starredOnly) &&
      !coursesEqual(existingCourse, course) &&
      coursesConflict(course, existingCourse)
    ) {
      return true;
    }
  }
  return false;
}

function courseInSchedule(course) {
  const schedule = computeSchedule(gSelectedCourses);

  for (let existingCourse of schedule) {
    if (coursesEqual(existingCourse, course)) {
      return true;
    }
  }
  return false;
}

function computeSchedule(courses) {
  const schedule = [];
  for (let course of courses) {
    if (course.selected && course.starred) {
      schedule.unshift(course);
    }
  }
  for (let course of courses) {
    // We already took care of the starred courses up earlier.
    if (!course.selected || course.starred) {
      continue;
    }
    let conflicts = false;
    for (let existingCourse of schedule) {
      if (
        coursesMutuallyExclusive(course, existingCourse) ||
        coursesConflict(course, existingCourse)
      ) {
        conflicts = true;
        break;
      }
    }
    if (!conflicts) {
      schedule.push(course);
    }
  }
  return schedule;
}

/**
 * Given an array of integers in sorted order, determine the beginning
 * and end of each run of consecutive integers. For example:
 *
 * getConsecutiveRanges([0,1,2,4,5,8,10,12,13,14,15,20])
 *   => [[0,2], [4,5], [8,8], [10,10], [12,15], [20,20]]
 */
function getConsecutiveRanges(nums) {
  const groups = [];
  let group = [];
  _.forEach(([idx, num]) => {
    if (idx > 0 && nums[idx - 1] !== nums[idx] - 1) {
      groups.push(group);
      group = [];
    }
    group.push(num);
  }, _.entries(nums));
  groups.push(group);
  return _.map(group => [_.min(group), _.max(group)], groups);
}

///// Course schedule queries

function computeCreditCountDescription(schedule) {
  let totalCredits = 0;
  let starredCredits = 0;
  for (let course of schedule) {
    let credits = parseFloat(course.courseCredits);
    totalCredits += credits;
    if (course.starred) {
      starredCredits += credits;
    }
  }
  return (
    "Scheduled: " +
    totalCredits +
    " credit" +
    (totalCredits !== 1 ? "s" : "") +
    " (" +
    starredCredits +
    " starred)"
  );
}

//// Global state queries

function courseAlreadyAdded(course) {
  return _.some(selectedCourse => {
    return selectedCourse.courseCode === course.courseCode;
  }, gSelectedCourses);
}

/// API retrieval

async function retrieveAPI(endpoint) {
  const httpResponse = await fetch(apiURL + endpoint);
  if (!httpResponse.ok) {
    throw Error(
      `Received API error for endpoint ${endpoint}: ` +
        `${httpResponse.status} ${httpResponse.statusText}`
    );
  }
  return await httpResponse.json();
}

/// DOM manipulation
//// DOM setup

function attachListeners() {
  let ent = createCourseEntity("placeholder");
  courseSearchResultsList.appendChild(ent);
  gCourseEntityHeight = ent.clientHeight;
  courseSearchResultsList.removeChild(ent);

  courseSearchToggle.addEventListener("click", displayCourseSearchColumn);
  scheduleToggle.addEventListener("click", displayScheduleColumn);
  closedCoursesToggle.addEventListener("click", toggleClosedCourses);
  hideAllConflictingCoursesToggle.addEventListener(
    "click",
    toggleAllConflictingCourses
  );
  hideStarredConflictingCoursesToggle.addEventListener(
    "click",
    toggleStarredConflictingCourses
  );
  courseSearchInput.addEventListener("keyup", handleCourseSearchInputUpdate);
  importExportDataButton.addEventListener("click", showImportExportModal);
  importExportICalButton.addEventListener("click", downloadICalFile);
  importExportSaveChangesButton.addEventListener(
    "click",
    saveImportExportModalChanges
  );
  sortable(".sortable-list", {
    forcePlaceholderSize: true,
    placeholder: createCourseEntity("placeholder").outerHTML
  });
  printAllButton.addEventListener("click", () => {
    downloadPDF(false);
  });
  printStarredButton.addEventListener("click", () => {
    downloadPDF(true);
  });
  settingsButton.addEventListener("click", showSettingsModal);

  courseDescriptionMinimize.addEventListener(
    "click",
    minimizeCourseDescription
  );
  selectedCoursesList.addEventListener("sortupdate", readSelectedCoursesList);
  selectedCoursesList.addEventListener("sortstart", () => {
    gCurrentlySorting = true;
  });
  selectedCoursesList.addEventListener("sortstop", () => {
    gCurrentlySorting = false;
  });

  courseSearchResults.addEventListener("scroll", rerenderCourseSearchResults);

  for (let i = 0; conflictCoursesRadios[i]; i++) {
    conflictCoursesRadios[i].addEventListener("click", () => {
      gGreyConflictCourses = greyConflictCoursesOptions[i];
      toggleConflictCourses();
    });
  }

  // DO NOT use Javascript size computations for ANYTHING ELSE!  The
  // _only_ reason we use Javascript to set the course description box
  // height is to leverage CSS transitions to animate the resizing of
  // the course description; in _all other cases_, especially for
  // static layout calculations, use CSS Flexbox!!!
  window.addEventListener("resize", updateCourseDescriptionBoxHeight);

  // Re-render virtualized list on viewport resizes.
  window.addEventListener("resize", rerenderCourseSearchResults);

  // Attach import/export copy button
  let clipboard = new Clipboard("#import-export-copy-button");
  clipboard.on("success", e => {
    if (!importExportCopyButton.classList.contains("copy-button-copied")) {
      importExportCopyButton.classList.add("copy-button-copied");
    }
  });
  clipboard.on("error", e => {
    importExportCopyButton.classList.add("copy-button-error");
  });

  $("#import-export-modal").on("hidden.bs.modal", () => {
    importExportCopyButton.classList.remove("copy-button-copied");
    importExportCopyButton.classList.remove("copy-button-error");
  });
}

//// DOM element creation

function createCourseEntity(course, attrs) {
  attrs = attrs || {};
  const idx = attrs.idx;
  const alreadyAdded = attrs.alreadyAdded;

  const listItem = document.createElement("li");
  listItem.classList.add("course-box");

  const listItemContent = document.createElement("div");
  listItemContent.classList.add("course-box-content");
  if (course !== "placeholder") {
    listItemContent.style["background-color"] = getCourseColor(course);
  }
  listItemContent.addEventListener("click", () => {
    setCourseDescriptionBox(course);
  });
  listItem.appendChild(listItemContent);

  const selectLabel = document.createElement("label");
  selectLabel.classList.add("course-box-select-label");

  const selectIcon = document.createElement("i");
  selectIcon.classList.add("course-box-select-icon");
  selectIcon.classList.add("icon");
  if (!!course.selected) {
    selectLabel.classList.add("course-selected");
    selectIcon.classList.add("ion-android-checkbox");
  } else {
    selectIcon.classList.add("ion-android-checkbox-outline-blank");
  }

  const selectToggle = document.createElement("input");
  selectToggle.setAttribute("type", "checkbox");
  selectToggle.classList.add("course-box-button");
  selectToggle.classList.add("course-box-toggle");
  selectToggle.classList.add("course-box-select-toggle");
  selectToggle.checked = !!course.selected;
  selectToggle.addEventListener("change", () => {
    if (selectLabel.classList.contains("course-selected")) {
      selectLabel.classList.remove("course-selected");
      selectIcon.classList.remove("ion-android-checkbox");
      selectIcon.classList.add("ion-android-checkbox-outline-blank");
    } else {
      selectLabel.classList.add("course-selected");
      selectIcon.classList.remove("ion-android-checkbox-outline-blank");
      selectIcon.classList.add("ion-android-checkbox");
    }

    toggleCourseSelected(course);
  });
  selectToggle.addEventListener("click", catchEvent);
  selectLabel.addEventListener("click", catchEvent);
  selectLabel.appendChild(selectToggle);
  selectLabel.appendChild(selectIcon);
  listItemContent.appendChild(selectLabel);

  const starLabel = document.createElement("label");
  starLabel.classList.add("course-box-star-label");

  const starToggle = document.createElement("input");
  starToggle.setAttribute("type", "checkbox");
  starToggle.classList.add("course-box-button");
  starToggle.classList.add("course-box-toggle");
  starToggle.classList.add("course-box-star-toggle");

  const starIcon = document.createElement("i");
  starIcon.classList.add("course-box-star-icon");
  starIcon.classList.add("icon");

  if (course !== "placeholder") {
    starLabel.classList.add("star-visible");
  }
  starToggle.checked = !!course.starred;
  if (!!course.starred) {
    starLabel.classList.add("star-checked");
    starIcon.classList.add("ion-android-star");
  } else {
    starIcon.classList.add("ion-android-star-outline");
  }
  starToggle.addEventListener("change", () => {
    if (starLabel.classList.contains("star-checked")) {
      starLabel.classList.remove("star-checked");
      starIcon.classList.remove("ion-android-star");
      starIcon.classList.add("ion-android-star-outline");
    } else {
      starLabel.classList.add("star-checked");
      starIcon.classList.remove("ion-android-star-outline");
      starIcon.classList.add("ion-android-star");
    }

    toggleCourseStarred(course);
  });
  starToggle.addEventListener("click", catchEvent);
  starLabel.addEventListener("click", catchEvent);

  starLabel.appendChild(starToggle);
  starLabel.appendChild(starIcon);
  listItemContent.appendChild(starLabel);

  const textBox = document.createElement("p");
  textBox.classList.add("course-box-text");
  listItemContent.appendChild(textBox);

  let courseCode;
  let text;
  if (course === "placeholder") {
    courseCode = "placeholder";
    text = "placeholder";
  } else {
    courseCode = course.courseCode;
    text = courseToString(course);
  }

  const courseCodeContainer = document.createElement("span");
  const courseCodeNode = document.createTextNode(courseCode);
  courseCodeContainer.classList.add("course-box-course-code");
  courseCodeContainer.appendChild(courseCodeNode);

  const courseNameNode = document.createTextNode(text);

  textBox.appendChild(courseCodeContainer);
  textBox.appendChild(courseNameNode);

  if (!alreadyAdded) {
    const addButton = document.createElement("i");
    addButton.classList.add("course-box-button");
    addButton.classList.add("course-box-add-button");
    addButton.classList.add("icon");
    addButton.classList.add("ion-plus");

    addButton.addEventListener("click", () => {
      addCourse(course);
    });
    addButton.addEventListener("click", catchEvent);
    listItemContent.appendChild(addButton);
  }

  const removeButton = document.createElement("i");
  removeButton.classList.add("course-box-button");
  removeButton.classList.add("course-box-remove-button");
  removeButton.classList.add("icon");
  removeButton.classList.add("ion-close");
  removeButton.addEventListener("click", () => {
    removeCourse(course);
  });
  removeButton.addEventListener("click", catchEvent);
  listItemContent.appendChild(removeButton);

  if (course === "placeholder") {
    listItem.classList.add("placeholder");
  }

  if (idx !== undefined) {
    listItem.setAttribute("data-course-index", idx);
  }

  return listItem;
}

function createSlotEntities(course, slot) {
  const entities = [];
  for (const slot of course.courseSchedule) {
    const startTime = timeStringToHours(slot.scheduleStartTime);
    const endTime = timeStringToHours(slot.scheduleEndTime);
    const timeSince8am = startTime - 8;
    const duration = endTime - startTime;
    const text = course.courseName;
    const verticalOffsetPercentage = ((timeSince8am + 1) / 16) * 100;
    const heightPercentage = (duration / 16) * 100;
    for (const day of slot.scheduleDays) {
      const dayIndex = "MTWRF".indexOf(day);
      if (dayIndex === -1) {
        continue;
      }

      const wrapper = redom.el(
        "div.schedule-slot-wrapper",
        {
          style: {
            gridColumnStart: Math.round(dayIndex + 2),
            gridRowStart: Math.round(timeSince8am * 12 + 2),
            gridRowEnd: "span " + Math.round(duration * 12),
            gridTemplateColumns: "repeat(" + slot.scheduleTermCount + ", 1fr)"
          },
          onclick: () => setCourseDescriptionBox(course)
        },
        getConsecutiveRanges(slot.scheduleTerms).map(([left, right]) =>
          redom.el(
            "div",
            {
              class:
                "schedule-slot" +
                (course.starred ? " schedule-slot-starred" : ""),
              style: {
                gridColumnStart: left + 1,
                gridColumnEnd: right + 1,
                backgroundColor: getCourseColor(course)
              }
            },
            [
              redom.el("p.schedule-slot-text-wrapper", [
                redom.el("p.schedule-slot-course-code", course.courseCode),
                redom.el(
                  "p.schedule-slot-course-name",
                  course.courseName +
                    " (" +
                    course.courseSeatsFilled +
                    "/" +
                    course.courseSeatsTotal +
                    ")"
                )
              ])
            ]
          )
        )
      );

      entities.push(wrapper);
    }
  }
  return entities;
}

//// DOM queries

function processSearchText() {
  const searchText = courseSearchInput.value.trim().split(/\s+/);
  let filterKeywordsValues = [];
  for (let key of Object.keys(filterKeywords)) {
    filterKeywordsValues = filterKeywordsValues.concat(filterKeywords[key]);
  }
  let filtersText = [];
  let queryText = [];

  for (let text of searchText) {
    text = text.toLowerCase();
    if (
      _.some(filter => {
        return text.includes(filter);
      }, filterKeywordsValues)
    ) {
      filtersText.push(text);
    } else {
      queryText.push(text);
    }
  }

  const query = getSearchQuery(queryText);
  const filters = getSearchTextFilters(filtersText);

  return { query, filters };
}

function getSearchQuery(searchTextArray) {
  return searchTextArray.map(subquery => {
    return new RegExp(quoteRegexp(subquery), "i");
  });
}

function getSearchTextFilters(filtersTextArray) {
  let filter = {};
  for (let text of filtersTextArray) {
    const keyword = text.split(":")[0] + ":";
    const filterText = text.split(":")[1];
    if (!(keyword in Object.keys(filterKeywords))) {
      for (let key of Object.keys(filterKeywords)) {
        if (filterKeywords[key].includes(keyword)) {
          keyword = key;
          break;
        }
      }
    }
    filter[keyword] = filterText;
  }
  return filter;
}

//// DOM updates
///// DOM updates due to global state change

function updateTabToggle() {
  setEntityVisibility(scheduleColumn, gScheduleTabSelected);
  setButtonSelected(scheduleToggle, gScheduleTabSelected);

  setEntityVisibility(courseSearchColumn, !gScheduleTabSelected);
  setButtonSelected(courseSearchToggle, !gScheduleTabSelected);
}

function updateShowClosedCoursesCheckbox() {
  closedCoursesToggle.checked = gShowClosedCourses;
}

function updateShowConflictingCoursesCheckbox() {
  hideAllConflictingCoursesToggle.checked = gHideAllConflictingCourses;
  hideStarredConflictingCoursesToggle.checked = gHideStarredConflictingCourses;
}

function updateConflictCoursesRadio() {
  switch (gGreyConflictCourses) {
    case greyConflictCoursesOptions[0]:
      conflictCoursesRadios[0].checked = true;
      break;

    case greyConflictCoursesOptions[1]:
      conflictCoursesRadios[1].checked = true;
      break;

    case greyConflictCoursesOptions[2]:
      conflictCoursesRadios[2].checked = true;
      break;

    default:
      conflictCoursesRadios[0].checked = true;
  }
}

function updateCourseSearchResults() {
  if (gApiData === null) {
    gFilteredCourseKeys = [];
  } else {
    const { query, filters } = processSearchText();

    gFilteredCourseKeys =
      gApiData === null
        ? []
        : Object.keys(gApiData.data.courses).filter(key => {
            const course = gApiData.data.courses[key];
            return (
              courseMatchesSearchQuery(course, query) &&
              coursePassesTextFilters(course, filters) &&
              (gShowClosedCourses || !isCourseClosed(course)) &&
              (!gHideAllConflictingCourses ||
                !courseConflictWithSchedule(course, false)) &&
              (!gHideStarredConflictingCourses ||
                !courseConflictWithSchedule(course, true))
            );
          });
  }

  rerenderCourseSearchResults();
}

function rerenderCourseSearchResults() {
  if (gApiData === null) {
    courseSearchResultsEnd.textContent = "Fetching courses from Portal...";
    return;
  }

  // Remove courses that should no longer be shown (or all courses, if
  // updating non-incrementally).
  while (courseSearchResultsList.childElementCount > 0) {
    // Make sure to remove from the end.
    courseSearchResultsList.removeChild(courseSearchResultsList.lastChild);
  }

  let numToShow =
    (document.documentElement.clientHeight / gCourseEntityHeight) * 3;
  const startIndex = Math.floor(
    (courseSearchResults.scrollTop - document.documentElement.clientHeight) /
      gCourseEntityHeight
  );

  let numAlreadyShown = courseSearchResultsList.childElementCount;
  let allCoursesDisplayed = true;
  // 0 in case of non-incremental update
  let numAdded = numAlreadyShown;

  for (
    let index = Math.max(startIndex, 0);
    index < Math.min(startIndex + numToShow, gFilteredCourseKeys.length);
    ++index
  ) {
    const course = gApiData.data.courses[gFilteredCourseKeys[index]];
    const alreadyAdded = courseAlreadyAdded(course);
    const entity = createCourseEntity(course, { alreadyAdded });
    entity.style.top = "" + gCourseEntityHeight * index + "px";
    courseSearchResultsList.appendChild(entity);
  }

  courseSearchResultsPlaceholder.style.height =
    gCourseEntityHeight * gFilteredCourseKeys.length + "px";

  courseSearchResultsEnd.textContent =
    gFilteredCourseKeys.length != 0 ? "End of results" : "No results";
}

function updateSelectedCoursesList() {
  if (gCurrentlySorting) {
    // Defer to after the user has finished sorting, otherwise we mess
    // up the drag and drop.
    setTimeout(updateSelectedCoursesList, 100);
    return;
  }
  while (selectedCoursesList.hasChildNodes()) {
    selectedCoursesList.removeChild(selectedCoursesList.lastChild);
  }
  for (let idx = 0; idx < gSelectedCourses.length; ++idx) {
    const course = gSelectedCourses[idx];
    selectedCoursesList.appendChild(
      createCourseEntity(course, { idx, alreadyAdded: true })
    );
  }
  sortable(".sortable-list");
}

function updateSchedule() {
  const schedule = computeSchedule(gSelectedCourses);
  while (scheduleTable.getElementsByClassName("schedule-slot").length > 0) {
    const element = scheduleTable.getElementsByClassName(
      "schedule-slot-wrapper"
    )[0];
    element.parentNode.removeChild(element);
  }
  for (let course of schedule) {
    const entities = createSlotEntities(course);
    _.forEach(e => scheduleTable.appendChild(e), entities);
  }
  creditCountText.textContent = computeCreditCountDescription(schedule);
}

///// DOM updates due to display changes

function updateCourseDescriptionBoxHeight() {
  if (
    courseDescriptionBoxOuter.classList.contains(
      "course-description-box-visible"
    )
  ) {
    courseDescriptionBoxOuter.style.height =
      "" + courseDescriptionBox.scrollHeight + "px";
  } else {
    courseDescriptionBoxOuter.style.height = "0px";
  }
}

///// DOM updates miscellaneous

function showImportExportModal() {
  importExportTextArea.value = JSON.stringify(gSelectedCourses, 2);
  $("#import-export-modal").modal("show");
}

function showSettingsModal() {
  $("#settings-modal").modal("show");
}

function setCourseDescriptionBox(course) {
  while (courseDescriptionBox.hasChildNodes()) {
    courseDescriptionBox.removeChild(courseDescriptionBox.lastChild);
  }
  const description = generateCourseDescription(course);
  for (let idx = 0; idx < description.length; ++idx) {
    const line = description[idx];
    if (idx !== 0) {
      courseDescriptionBox.appendChild(document.createElement("hr"));
    }
    const paragraph = document.createElement("p");
    const text = document.createTextNode(line);
    paragraph.appendChild(text);
    courseDescriptionBox.appendChild(paragraph);
  }
  minimizeArrowPointUp();
  courseDescriptionVisible();
}

function minimizeCourseDescription() {
  if (
    courseDescriptionBoxOuter.classList.contains(
      "course-description-box-visible"
    )
  ) {
    courseDescriptionInvisible();
    minimizeArrowPointDown();
  } else {
    courseDescriptionVisible();
    minimizeArrowPointUp();
  }
}

function courseDescriptionInvisible() {
  courseDescriptionBoxOuter.classList.remove("course-description-box-visible");
  updateCourseDescriptionBoxHeight();
}

function courseDescriptionVisible() {
  courseDescriptionBoxOuter.classList.add("course-description-box-visible");
  courseDescriptionMinimizeOuter.style.height = `${courseDescriptionMinimizeOuter.scrollHeight}px`;
  updateCourseDescriptionBoxHeight();
}

function minimizeArrowPointUp() {
  minimizeIcon.classList.remove("ion-arrow-down-b");
  minimizeIcon.classList.add("ion-arrow-up-b");
}

function minimizeArrowPointDown() {
  minimizeIcon.classList.remove("ion-arrow-up-b");
  minimizeIcon.classList.add("ion-arrow-down-b");
}

/// Global state handling
//// Combined update functions

function handleCourseSearchInputUpdate() {
  updateCourseSearchResults();
}

function handleSelectedCoursesUpdate() {
  // We need to add/remove the "+" buttons.
  rerenderCourseSearchResults();

  // Obviously the selected courses list needs to be rebuilt.
  updateSelectedCoursesList();

  // New courses might be placed on the schedule.
  updateSchedule();

  // Also save changes.
  writeStateToLocalStorage();
}

function handleGlobalStateUpdate() {
  // Update UI elements.
  updateTabToggle();
  updateShowClosedCoursesCheckbox();
  updateShowConflictingCoursesCheckbox();
  updateConflictCoursesRadio();

  // Update course displays.
  updateCourseDisplays();

  // Canonicalize the state of local storage.
  writeStateToLocalStorage();
}

//// Global state mutation

function addCourse(course) {
  if (courseAlreadyAdded(course)) {
    return;
  }
  course = deepCopy(course);
  course.selected = true;
  course.starred = false;
  gSelectedCourses.push(course);
  handleSelectedCoursesUpdate();
}

function removeCourse(course) {
  gSelectedCourses.splice(gSelectedCourses.indexOf(course), 1);
  handleSelectedCoursesUpdate();
}

function readSelectedCoursesList() {
  const newSelectedCourses = [];
  for (let entity of selectedCoursesList.children) {
    const idx = parseInt(entity.getAttribute("data-course-index"), 10);
    if (!isNaN(idx) && idx >= 0 && idx < gSelectedCourses.length) {
      newSelectedCourses.push(gSelectedCourses[idx]);
    } else {
      alert("An internal error occurred. This is bad.");
      updateSelectedCoursesList();
      return;
    }
  }
  gSelectedCourses = newSelectedCourses;
  handleSelectedCoursesUpdate();
}

function saveImportExportModalChanges() {
  let obj;
  try {
    obj = JSON.parse(importExportTextArea.value);
    if (!Array.isArray(obj)) {
      throw Error();
    }
  } catch (err) {
    alert("Malformed JSON. Refusing to save.");
    return;
  }
  gSelectedCourses = upgradeSelectedCourses(obj);
  handleSelectedCoursesUpdate();
  $("#import-export-modal").modal("hide");
}

function toggleClosedCourses() {
  gShowClosedCourses = !gShowClosedCourses;
  updateCourseSearchResults();
  writeStateToLocalStorage();
}

function toggleAllConflictingCourses() {
  gHideAllConflictingCourses = !gHideAllConflictingCourses;
  updateCourseSearchResults();
}

function toggleStarredConflictingCourses() {
  gHideStarredConflictingCourses = !gHideStarredConflictingCourses;
  updateCourseSearchResults();
}

function toggleConflictCourses() {
  updateCourseDisplays();
  writeStateToLocalStorage();
}

function toggleCourseSelected(course) {
  course.selected = !course.selected;
  updateCourseDisplays();
  writeStateToLocalStorage();
}

function toggleCourseStarred(course) {
  course.starred = !course.starred;
  updateCourseDisplays();
  writeStateToLocalStorage();
}

function updateCourseDisplays() {
  updateCourseSearchResults();
  updateSelectedCoursesList();
  updateSchedule();
}

function displayCourseSearchColumn() {
  this.blur();
  gScheduleTabSelected = false;
  updateTabToggle();
  writeStateToLocalStorage();
}

function displayScheduleColumn() {
  this.blur();
  gScheduleTabSelected = true;
  updateTabToggle();
  writeStateToLocalStorage();
}

//// Course retrieval

/**
 * Given an arbitrary data value and an arbitrary diff (see the
 * documentation for the Hyperschedule backend for information about
 * the format of diffs), apply the diff and return a new data object.
 * The original data object may have been mutated.
 */
function applyDiff(data, diff) {
  if (!_.isObject(data) || !_.isObject(diff)) {
    return diff;
  }

  _.forEach.convert({ cap: false })((val, key) => {
    if (val === "$delete") {
      _.unset(data, key);
    } else if (!_.has(data, key)) {
      _.set(data, key, val);
    } else {
      _.set(data, key, applyDiff(_.get(data, key), val));
    }
  }, diff);

  return data;
}

async function retrieveCourseData() {
  let apiEndpoint = "/api/v3/courses?school=hmc";
  // Hotfix for error in production that prevents course data from
  // being updated correctly. Kills performance but should ensure data
  // correctness.
  // if (gApiData !== null) {
  //   apiEndpoint += `&since=${gApiData.until}`;
  // }
  const apiResponse = await retrieveAPI(apiEndpoint);
  if (apiResponse.error) {
    throw Error(`API error: ${apiResponse.error}`);
  }
  // Atomic update.
  let apiData = gApiData;
  let wasUpdated = false;
  if (apiResponse.full || true) {
    // hotfix
    apiData = _.pick(["data", "until"], apiResponse);
    wasUpdated = true;
  } else {
    const diff = apiResponse.data;
    if (!_.isEmpty(diff)) {
      wasUpdated = true;
      apiData.data = applyDiff(apiData.data, diff);
    }
    apiData.until = apiResponse.until;
  }
  for (const selectedCourse of gSelectedCourses) {
    if (_.has(selectedCourse.courseCode, apiData.data.courses)) {
      Object.assign(
        selectedCourse,
        apiData.data.courses[selectedCourse.courseCode]
      );
    }
  }

  if (wasUpdated) {
    const terms = _.values(apiData.data.terms);
    terms.sort((t1, t2) => compareArrays(t1.termSortKey, t2.termSortKey));
    apiData.data.terms = {};
    _.forEach(t => {
      apiData.data.terms[t.termCode] = t;
    }, terms);

    const courses = _.values(apiData.data.courses);
    courses.sort((t1, t2) => compareArrays(t1.courseSortKey, t2.courseSortKey));
    apiData.data.courses = {};
    _.forEach(c => {
      apiData.data.courses[c.courseCode] = c;
    }, courses);
  }

  gApiData = apiData;

  if (wasUpdated) {
    updateCourseSearchResults();
    updateSelectedCoursesList();
    updateSchedule();
  }

  // API data was updated regardless.
  writeStateToLocalStorage();
}

async function retrieveCourseDataUntilSuccessful() {
  const pollInterval = 5 * 1000;
  await runWithExponentialBackoff(
    async () => {
      await retrieveCourseData();
      console.log("Successfully fetched course data.");
      console.log(`Polling again in ${pollInterval}ms.`);
      setTimeout(retrieveCourseDataUntilSuccessful, pollInterval);
    },
    500,
    1.5,
    "fetch course data"
  );
}

//// Local storage

function writeStateToLocalStorage() {
  localStorage.setItem("apiData", JSON.stringify(gApiData));
  localStorage.setItem("selectedCourses", JSON.stringify(gSelectedCourses));
  localStorage.setItem("scheduleTabSelected", gScheduleTabSelected);
  localStorage.setItem("showClosedCourses", gShowClosedCourses);
  localStorage.setItem("hideAllConflictingCourses", gHideAllConflictingCourses);
  localStorage.setItem(
    "hideStarredConflictingCourses",
    gHideStarredConflictingCourses
  );
  localStorage.setItem(
    "greyConflictCourses",
    JSON.stringify(gGreyConflictCourses)
  );
}

function oldCourseToString(course) {
  return (
    course.department +
    " " +
    course.courseNumber.toString().padStart(3, "0") +
    course.courseCodeSuffix +
    " " +
    course.school +
    "-" +
    course.section.toString().padStart(2, "0")
  );
}

function upgradeSelectedCourses(selectedCourses) {
  return _.map(course => {
    if (!_.has("quarterCredits", course)) {
      return course;
    }

    // Course object is in old format returned by API v3. Upgrade to
    // API v4 format.
    return {
      courseCode: oldCourseToString(course),
      courseCredits: _.toString(course.quarterCredits / 4),
      courseDescription: course.courseDescription,
      courseEnrollmentStatus: course.courseStatus,
      courseInstructors: course.faculty,
      courseMutualExclusionKey: [
        course.department,
        course.courseNumber,
        course.courseCodeSuffix,
        course.school
      ],
      courseName: course.courseName,
      courseSchedule: _.map(slot => {
        return {
          scheduleDays: slot.days,
          scheduleEndDate: course.endDate,
          scheduleEndTime: slot.endTime,
          scheduleLocation: slot.location,
          scheduleStartDate: course.startDate,
          scheduleStartTime: slot.startTime,
          scheduleTermCount:
            course.firstHalfSemester && course.secondHalfSemester ? 1 : 2,
          scheduleTerms: !course.firstHalfSemester ? [1] : [0]
        };
      }, course.schedule),
      courseSeatsFilled: course.openSeats,
      courseSeatsTotal: course.totalSeats,
      courseSortKey: [
        course.department,
        course.courseNumber,
        course.courseCodeSuffix,
        course.school,
        course.section
      ],
      courseTerm: "Unknown",
      courseWaitlistLength: null,
      selected: course.selected,
      starred: course.starred
    };
  }, selectedCourses);
}

function readStateFromLocalStorage() {
  gApiData = readFromLocalStorage("apiData", _.isObject, null);
  gSelectedCourses = upgradeSelectedCourses(
    readFromLocalStorage("selectedCourses", _.isArray, [])
  );
  gScheduleTabSelected = readFromLocalStorage(
    "scheduleTabSelected",
    _.isBoolean,
    false
  );
  gShowClosedCourses = readFromLocalStorage(
    "showClosedCourses",
    _.isBoolean,
    true
  );
  gHideAllConflictingCourses = readFromLocalStorage(
    "hideAllConflictingCourses",
    _.isBoolean,
    false
  );
  gHideStarredConflictingCourses = readFromLocalStorage(
    "hideStarredConflictingCourses",
    _.isBoolean,
    false
  );
  gGreyConflictCourses = readFromLocalStorage(
    "greyConflictCourses",
    validateGGreyConflictCourses,
    greyConflictCoursesOptions[0]
  );
}

function validateGGreyConflictCourses(value) {
  if (!_.isString(value)) {
    return false;
  }
  return greyConflictCoursesOptions.includes(value);
}

/// PDF download

function downloadPDF(starredOnly) {
  // initialize PDF object
  const pdf = new jsPDF({
    unit: "pt",
    format: "letter",
    orientation: "l"
  });

  // calculate some basic dimensions
  const tableWidth = (11 - 1) * 72;
  const tableHeight = (8.5 - 1) * 72;

  const bodyWidth = tableWidth - 0.75 * 72;
  const bodyHeight = tableHeight - 0.25 * 72;

  const columnWidth = bodyWidth / 7;
  const rowHeight = bodyHeight / 16;

  // set global styles
  pdf.setFont("Helvetica");
  pdf.setFontSize(6);
  pdf.setLineWidth(0.5);

  pdf.setDrawColor(192); // light gray
  pdf.setFillColor(255); // white

  // white background
  pdf.rect(0, 0, 11 * 72, 8.5 * 72, "F");

  // grid columns (alternating fill)
  for (let i = 0; i < 7; ++i) {
    const x = i * columnWidth + 1.25 * 72;

    pdf.setFillColor(i & 1 ? 255 : 230);
    pdf.rect(x, 0.5 * 72, columnWidth, tableHeight, "F");

    // column header
    pdf.setFontStyle("bold");
    pdf.text(
      x + columnWidth / 2,
      0.5 * 72 + (0.25 * 72) / 2 + pdf.getLineHeight() / 2,
      [
        "Sunday",
        "Monday",
        "Tuesday",
        "Wednesday",
        "Thursday",
        "Friday",
        "Saturday"
      ][i],
      "center"
    );
  }

  // grid rows
  pdf.setFontStyle("normal");
  for (let i = 0; i < 16; ++i) {
    const y = i * rowHeight + 0.75 * 72;
    pdf.line(0.5 * 72, y, 0.5 * 72 + tableWidth, y);

    pdf.text(
      1.25 * 72 - 6,
      y + pdf.getLineHeight() + 3,
      [
        "8:00 am",
        "9:00 am",
        "10:00 am",
        "11:00 am",
        "12:00 pm",
        "1:00 pm",
        "2:00 pm",
        "3:00 pm",
        "4:00 pm",
        "5:00 pm",
        "6:00 pm",
        "7:00 pm",
        "8:00 pm",
        "9:00 pm",
        "10:00 pm",
        "11:00 pm"
      ][i],
      "right"
    );
  }

  // header underline
  pdf.line(1.25 * 72, 0.5 * 72, 1.25 * 72, 0.5 * 72 + tableHeight);

  let pdfCourses = [];
  if (!starredOnly) {
    pdfCourses = gSelectedCourses;
  } else {
    for (const course of gSelectedCourses) {
      if (course.starred) {
        pdfCourses.push(course);
      }
    }
  }

  // course entities
  for (const course of computeSchedule(pdfCourses)) {
    for (const slot of course.courseSchedule) {
      const [startHours, startMinutes] = timeStringToHoursAndMinutes(
        slot.scheduleStartTime
      );
      const [endHours, endMinutes] = timeStringToHoursAndMinutes(
        slot.scheduleEndTime
      );

      for (const day of slot.scheduleDays) {
        for (const [left, right] of getConsecutiveRanges(slot.scheduleTerms)) {
          const x =
            weekdayCharToInteger(day) * columnWidth +
            1.25 * 72 +
            columnWidth * (left / slot.scheduleTermCount);

          const width =
            (columnWidth * (right - left + 1)) / slot.scheduleTermCount;

          const yStart =
            (startHours - 8 + startMinutes / 60) * rowHeight + 0.75 * 72;

          const yEnd = (endHours - 8 + endMinutes / 60) * rowHeight + 0.75 * 72;

          pdf.setFillColor(...getCourseColor(course, "rgbArray"));

          pdf.rect(x, yStart, width, yEnd - yStart, "F");

          const courseCodeLines = pdf.splitTextToSize(
            course.courseCode,
            width - 12
          );
          const courseNameLines = pdf.splitTextToSize(
            course.courseName,
            width - 12
          );
          const courseLocationLines = pdf.splitTextToSize(
            slot.scheduleLocation,
            width - 12
          );
          const courseInstructorsLines = pdf.splitTextToSize(
            courseToInstructorLastnames(course),
            width - 12
          );

          // Attributes to be shown are calculated based on space available
          // order of preference: Code, location, name, professor
          // order of display: code, name, professor, location

          const entriesByPreference = [
            "code",
            "location",
            "name",
            "instructor"
          ];
          const entriesByOrder = ["code", "name", "instructor", "location"];

          let entryNameToText = {
            code: courseCodeLines,
            location: courseLocationLines,
            name: courseNameLines,
            instructor: courseInstructorsLines
          };

          // Limits size of text to ensure some white space at top and bottom
          const maxTextLength = yEnd - yStart - 2 * pdf.getLineHeight();
          let numEntries = 0;
          let totalLength = 0;
          while (
            totalLength * pdf.getLineHeight() < maxTextLength &&
            numEntries < entriesByPreference.length
          ) {
            totalLength +=
              entryNameToText[entriesByPreference[numEntries]].length;
            numEntries += 1;
          }

          const xText = x + width / 2;
          // Find height to start the text so that it will be centered in the block
          let yText =
            (yStart + yEnd) / 2 -
            (totalLength * pdf.getLineHeight()) / 2 +
            pdf.getLineHeight();

          pdf.setFontStyle("bold");
          pdf.text(xText, yText, courseCodeLines, "center");
          yText += courseCodeLines.length * pdf.getLineHeight();
          pdf.setFontStyle("normal");

          for (let entry of entriesByOrder) {
            if (entriesByPreference.slice(1, numEntries).includes(entry)) {
              pdf.text(xText, yText, entryNameToText[entry], "center");
              yText += entryNameToText[entry].length * pdf.getLineHeight();
            }
          }
        }
      }
    }
  }

  // grid outline
  pdf.rect(0.5 * 72, 0.5 * 72, tableWidth, tableHeight, "S");

  // save PDF
  pdf.save("hyperschedule.pdf");
}

/// iCal download

function convertDayToICal(weekday) {
  switch (weekday) {
    case "U":
      return "SU";
    case "M":
      return "MO";
    case "T":
      return "TU";
    case "W":
      return "WE";
    case "R":
      return "TH";
    case "F":
      return "FR";
    case "S":
      return "SA";
  }
  throw Error("Invalid weekday: " + weekday);
}

// See https://github.com/nwcell/ics.js/issues/26.
function uglyHack(input) {
  return input.replace(/\n/g, "\\n").replace(/,/g, "\\,");
}

function downloadICalFile() {
  if (gSelectedCourses.length === 0) {
    alert("You have not added any courses to export.");
    return;
  }
  const cal = ics();
  let anyStarred = false;
  let anySelected = false;
  for (let course of gSelectedCourses) {
    if (course.selected && course.starred) {
      anyStarred = true;
    }
    if (course.selected) {
      anySelected = true;
    }
  }
  for (let course of gSelectedCourses) {
    if ((!anySelected || course.selected) && (!anyStarred || course.starred)) {
      const subject = course.courseName;
      const description = uglyHack(
        course.courseCode +
          " " +
          course.courseName +
          "\n" +
          formatList(course.courseInstructors)
      );
      for (let slot of course.courseSchedule) {
        const listedStartDay = parseDate(slot.scheduleStartDate);
        const listedStartWeekday = listedStartDay.getDay();
        const listedEndDay = parseDate(slot.scheduleEndDate);
        // The range is inclusive, but ics.js interprets it exclusively.
        listedEndDay.setDate(listedEndDay.getDate() + 1);
        const location = uglyHack(slot.scheduleLocation);
        // Determine the first day of class. We want to pick the
        // weekday that occurs the soonest after (possibly on the same
        // day as) the listed start date.
        let startWeekday = null;
        let weekdayDifference = 7;
        for (let weekday of slot.scheduleDays) {
          const possibleStartWeekday = weekdayCharToInteger(weekday);
          const possibleWeekdayDifference = mod(
            possibleStartWeekday - listedStartWeekday,
            7
          );
          if (possibleWeekdayDifference < weekdayDifference) {
            startWeekday = possibleStartWeekday;
            weekdayDifference = possibleWeekdayDifference;
          }
        }
        // See https://stackoverflow.com/a/563442/3538165.
        const start = new Date(listedStartDay.valueOf());
        start.setDate(start.getDate() + weekdayDifference);
        const [startHours, startMinutes] = timeStringToHoursAndMinutes(
          slot.scheduleStartTime
        );
        start.setHours(startHours);
        start.setMinutes(startMinutes);
        const end = new Date(start.valueOf());
        const [endHours, endMinutes] = timeStringToHoursAndMinutes(
          slot.scheduleEndTime
        );
        end.setHours(endHours);
        end.setMinutes(endMinutes);
        const freq = "WEEKLY";
        const until = listedEndDay;
        const interval = 1;
        const byday = slot.scheduleDays.split("").map(convertDayToICal);
        const rrule = {
          freq,
          until,
          interval,
          byday
        };
        cal.addEvent(subject, description, location, start, end, rrule);
      }
    }
  }
  cal.download("hyperschedule-export");
}

/// Startup actions

attachListeners();
readStateFromLocalStorage();
handleGlobalStateUpdate();
retrieveCourseDataUntilSuccessful();

/// Closing remarks

// Local Variables:
// outline-regexp: "///+"
// End:<|MERGE_RESOLUTION|>--- conflicted
+++ resolved
@@ -24,17 +24,11 @@
 const filterKeywords = {
   "dept:": ["dept:", "department:"],
   "college:": ["college", "col:", "school:", "sch:"],
-<<<<<<< HEAD
-  "days:": ["days:", "day:"]
-};
-
-filterInequalities = ["<=", ">=", "<", ">", "="];
-=======
+  "days:": ["days:", "day:"],
   "credits:": ["credits:", "credit:"]
 };
 
 const filterInequalities = ["<=", ">=", "<", "=", ">"];
->>>>>>> 77d4e4d1
 
 //// DOM elements
 
@@ -551,13 +545,10 @@
   if (
     (textFilters["dept:"] && !dept.match(textFilters["dept:"])) ||
     (textFilters["college:"] && !col.match(textFilters["college:"])) ||
-<<<<<<< HEAD
     (textFilters["days:"] &&
-      !coursePassesDayFilter(course, textFilters["days:"]))
-=======
+      !coursePassesDayFilter(course, textFilters["days:"])) ||
     (textFilters["credits:"] &&
       !courseCreditMatch(credits, textFilters["credits:"]))
->>>>>>> 77d4e4d1
   ) {
     return false;
   }
@@ -565,7 +556,7 @@
   return true;
 }
 
-<<<<<<< HEAD
+
 function parseDaysInequality(inputDays) {
   for (const rel of filterInequalities)
     if (inputDays.startsWith(rel)) return rel;
@@ -621,7 +612,7 @@
     case ">":
       // inputDays is a proper subset of courseDays
       return inputDays.subSet(courseDays) && inputDays.size != courseDays.size;
-=======
+
 function parseCreditsInequality(inputCredits) {
   for (const rel of filterInequalities)
     if (inputCredits.startsWith(rel)) return rel;
@@ -652,13 +643,11 @@
       return floatCredits < floatInput;
     case ">":
       return floatCredits > floatInput;
->>>>>>> 77d4e4d1
     default:
       return false;
   }
 }
 
-<<<<<<< HEAD
 Set.prototype.subSet = function(otherSet) {
   // if size of this set is greater
   // than otherSet then it can'nt be
@@ -675,8 +664,6 @@
   }
 };
 
-=======
->>>>>>> 77d4e4d1
 ///// Course scheduling
 
 function generateScheduleSlotDescription(slot) {
