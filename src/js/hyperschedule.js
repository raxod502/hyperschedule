// To see the outline of this file from Emacs, run M-x
// outline-minor-mode and then press C-c @ C-t. To also show the
// top-level functions and variable declarations in each section, run
// M-x occur with the following query: ^\(///+\|const\|\(async \)?function\|let\)

/// Globals
//// Data constants

const millisecondsPerHour = 3600 * 1000;

const courseSearchPageSize = 20;

const courseSearchPagesShownStart = 3;
const extraPagesToLoad = 2;

const apiURL = API_URL; // replaced by Babel with a string literal

const greyConflictCoursesOptions = ["none", "starred", "all"];

//// DOM elements

const courseSearchToggle = document.getElementById("course-search-toggle");
const scheduleToggle = document.getElementById("schedule-toggle");

const closedCoursesToggle = document.getElementById("closed-courses-toggle");

const courseSearchScheduleColumn = document.getElementById("course-search-schedule-column");
const courseSearchColumn = document.getElementById("course-search-column");
const scheduleColumn = document.getElementById("schedule-column");

const courseSearchInput = document.getElementById("course-search-course-name-input");
const courseSearchResultsList = document.getElementById("course-search-results-list");

const selectedCoursesColumn = document.getElementById("selected-courses-column");
const importExportDataButton = document.getElementById("import-export-data-button");
const printDropdown = document.getElementById("print-dropdown");
const printAllButton = document.getElementById("print-button-all");
const printStarredButton = document.getElementById("print-button-starred");
const settingsButton = document.getElementById("settings-button");

const conflictCoursesRadios = document.getElementsByName("conflict-courses");

const addFolderButton = document.getElementById("add-folder-button");
const closeRightClickMenu = document.getElementById("close-right-click-menu")
const rightClickMenu = document.getElementById("right-click-menu");

const courseDescriptionBox = document.getElementById("course-description-box");
const courseDescriptionBoxOuter = document.getElementById("course-description-box-outer");

const selectedCoursesList = document.getElementById("selected-courses-list");

const scheduleTable = document.getElementById("schedule-table");
const scheduleTableBody = document.getElementById("schedule-table-body");
const creditCountText = document.getElementById("credit-count");

const importExportTextArea = document.getElementById("import-export-text-area");
const importExportICalButton = document.getElementById('import-export-ical-button');
const importExportSaveChangesButton = document.getElementById("import-export-save-changes-button");
const importExportCopyButton = document.getElementById("import-export-copy-button");

//// Global state

// Persistent data.
let gApiData = null;
let gSelectedCoursesAndFolders = [];
let gExistingFolderNames = [];
let gScheduleTabSelected = false;
let gShowClosedCourses = true;
let gGreyConflictCourses = greyConflictCoursesOptions[0];

// Transient data.
let gCurrentlySorting = false;
let gCourseSearchPagesShown = courseSearchPagesShownStart;
// gMaxCourseSearchPage starts as Infinity and stays infinity until we
// exhaust the search result, at which point, it is calculated and set.
let gMaxCourseSearchPage = Infinity;
let gNextIncrementalCourseSearchIndex = null;

/// Utility functions
//// JavaScript utility functions

function isString(obj)
{
  return typeof obj === "string" || obj instanceof String;
}

// Modulo operator, because % computes remainder and not modulo.
function mod(n, m)
{
  let rem = n % m;
  if (rem < 0)
  {
    rem += m;
  }
  return rem;
}

// Convert YYYY-MM-DD to Date. Taken from
// https://stackoverflow.com/a/7151607/3538165.
function parseDate(dateStr)
{
  const [year, month, day] = dateStr.split("-");
  return new Date(year, month - 1, day);
}

// https://stackoverflow.com/a/2593661
function quoteRegexp(str)
{
  return (str+"").replace(/[.?*+^$[\]\\(){}|-]/g, "\\$&");
}

function arraysEqual(arr1, arr2, test)
{
  if (arr1.length !== arr2.length)
  {
    return false;
  }
  for (let idx = 0; idx < arr1.length; ++idx)
  {
    if (test ? !test(arr1[idx], arr2[idx]) : (arr1[idx] !== arr2[idx]))
    {
      return false;
    }
  }
  return true;
}

function compareArrays(arr1, arr2)
{
  let idx1 = 0;
  let idx2 = 0;
  while (idx1 < arr1.length && idx2 < arr2.length)
  {
    if (arr1[idx1] < arr2[idx2])
    {
      return -1;
    }
    else if (arr1[idx1] > arr2[idx2])
    {
      return 1;
    }
    else
    {
      ++idx1;
      ++idx2;
    }
  }
  if (arr1.length < arr2.length)
  {
    return -1;
  }
  else if (arr1.length > arr2.length)
  {
    return 1;
  }
  else
  {
    return 0;
  }
}

// https://stackoverflow.com/a/29018745/3538165
function binarySearch(ar, el, compare_fn) {
  var m = 0;
  var n = ar.length - 1;
  while (m <= n) {
    var k = (n + m) >> 1;
    var cmp = compare_fn(el, ar[k]);
    if (cmp > 0) {
      m = k + 1;
    } else if(cmp < 0) {
      n = k - 1;
    } else {
      return k;
    }
  }
  return -m - 1;
}

function formatList(list, none)
{
  if (list.length === 0)
  {
    if (none === undefined)
    {
      return "(none)";
    }
    else
    {
      return none || "(none)";
    }
  }
  else if (list.length === 1)
  {
    return list[0];
  }
  else if (list.length === 2)
  {
    return list[0] + " and " + list[1];
  }
  else {
    return list.slice(0, list.length - 1).join(", ") +
      ", and " + list[list.length - 1];
  }
}

function deepCopy(obj)
{
  return JSON.parse(JSON.stringify(obj));
}

function weekdayCharToInteger(weekday)
{
  const index = "UMTWRFS".indexOf(weekday);
  if (index < 0)
  {
    throw Error("Invalid weekday: " + weekday);
  }
  return index;
}

function readFromLocalStorage(key, pred, def)
{
  const jsonString = localStorage.getItem(key);
  if (!jsonString)
  {
    return def;
  }
  try
  {
    const obj = JSON.parse(jsonString);
    if (pred(obj))
    {
      return obj;
    }
    else
    {
      return def;
    }
  }
  catch (err)
  {
    return def;
  }
}

function catchEvent(event)
{
  event.stopPropagation();
}

//// Time utility functions

function timeStringToHoursAndMinutes(timeString)
{
  return [parseInt(timeString.substring(0, 2), 10),
          parseInt(timeString.substring(3, 5), 10)];
}

function timeStringToHours(timeString)
{
  const [hours, minutes] = timeStringToHoursAndMinutes(timeString);
  return hours + minutes / 60;
}

function timeStringTo12HourString(timeString)
{
  let [hours, minutes] = timeStringToHoursAndMinutes(timeString);
  const pm = hours >= 12;
  hours -= 1;
  hours %= 12;
  hours += 1;
  return hours.toString().padStart(2, "0") + ":" +
    minutes.toString().padStart(2, "0") + " " + (pm ? "PM" : "AM");
}

async function runWithExponentialBackoff(
  task, failureDelay, backoffFactor, fetchDesc)
{
  while (true)
  {
    console.log(`Attempting to ${fetchDesc}...`);
    try
    {
      await task();
      break;
    }
    catch (err)
    {
      console.error(err);
      console.log(`Trying again to ${fetchDesc} in ${failureDelay}ms`);
      await new Promise(resolve => setTimeout(resolve, failureDelay));
      failureDelay *= backoffFactor;
    }
  }
}

//// DOM utility functions

function hideEntity(entity)
{
  entity.classList.add("hidden");
}

function showEntity(entity)
{
  entity.classList.remove("hidden");
}

function setEntityVisibility(entity, visible)
{
  if (visible)
  {
    showEntity(entity);
  }
  else
  {
    hideEntity(entity);
  }
}

function setButtonSelected(button, selected)
{
  const classAdded = selected ? "btn-primary" : "btn-light";
  const classRemoved = selected ? "btn-light" : "btn-primary";
  button.classList.add(classAdded);
  button.classList.remove(classRemoved);
}

function removeEntityChildren(entity)
{
  while (entity.hasChildNodes())
  {
    entity.removeChild(entity.lastChild);
  }
}

//// Course and schedule utility functions
///// Course property queries

function isCourseClosed(course)
{
  return course.courseEnrollmentStatus == "closed";
}

function courseToString(course)
{
  return course.courseName + " (" +
    course.courseEnrollmentStatus + ", " +
    course.courseSeatsFilled + "/" +
    course.courseSeatsTotal + " seats filled)";
}

function courseToInstructorLastnames(course)
{
  return course.courseInstructors.map(fullName => fullName.split(",")[0]).join(",");
}

function coursesEqual(course1, course2) {
  return course1.courseCode === course2.courseCode;
}

function termListDescription(terms, termCount)
{
  if (termCount > 10)
  {
    return "Complicated schedule";
  }

  if (termCount === 1)
  {
    return "Full-semester course";
  }

  const numbers = _.map(term => {
    switch (term)
    {
      case 0: return "first";
      case 1: return "second";
      case 2: return "third";
      case 3: return "fourth";
      case 4: return "fifth";
      case 5: return "sixth";
      case 6: return "seventh";
      case 7: return "eighth";
      case 8: return "ninth";
      case 9: return "tenth";
      default: return "unknown";
    }
  }, terms);

  const qualifier = (termCount => {
    switch (termCount)
    {
      case 2: return "half";
      case 3: return "third";
      case 4: return "quarter";
      case 5: return "fifth";
      case 6: return "sixth";
      case 7: return "seventh";
      case 8: return "eighth";
      case 9: return "ninth";
      case 10: return "tenth";
      default: return "unknown";
    }
  })(termCount);

  return _.capitalize(`${formatList(numbers)} ${qualifier}-semester course`);
}

function generateCourseDescription(course)
{
  const description = [];

  const summaryLine = course.courseCode + " " + course.courseName;
  description.push(summaryLine);

  const times = course.courseSchedule.map(generateScheduleSlotDescription);
  for (const time of times)
  {
    description.push(time);
  }

  const instructors = formatList(course.courseInstructors);
  description.push(instructors);

  let partOfYear;
  if (_.isEmpty(course.courseSchedule))
  {
    partOfYear = "No scheduled meetings";
  }
  else
  {
    const meeting = course.courseSchedule[0];
    partOfYear = termListDescription(
      meeting.scheduleTerms, meeting.scheduleTermCount
    );
  }
  const credits = parseFloat(course.courseCredits);
  const creditsString = credits + " credit" +
        (credits !== 1 ? "s" : "");
  description.push(`${partOfYear}, ${creditsString}`);

  if (course.courseDescription !== null)
  {
    description.push(course.courseDescription);
  }

  const enrollment = course.courseEnrollmentStatus.charAt(0).toUpperCase() +
    course.courseEnrollmentStatus.slice(1) + ", " +
    course.courseSeatsFilled + "/" +
    course.courseSeatsTotal + " seats filled";
  description.push(enrollment);

  return description;
}

function getCourseColor(course, format = "hex")
{
  let hue = "random";
  let seed = CryptoJS.MD5(course.courseCode).toString();

  if (course.starred || !courseInSchedule(course)) {
    switch (gGreyConflictCourses) {
      case greyConflictCoursesOptions[0]:
        break;

      case greyConflictCoursesOptions[1]:
        if (courseConflictWithSchedule(course, true)) {
          hue = "monochrome";
          seed = "-10";
        }
        break;

      case greyConflictCoursesOptions[2]:
        if (courseConflictWithSchedule(course, false)) {
          hue = "monochrome";
          seed = "-10";
        }
        break;
    }
  }

  return getRandomColor(hue, seed, format);
}

function getRandomColor(hue, seed, format = "hex") {
  return randomColor({
    hue: hue,
    luminosity: "light",
    seed: seed,
    format,
  });
}

///// Course search

function courseMatchesSearchQuery(course, query)
{
  for (let subquery of query)
  {
    if (course.courseCode.match(subquery) ||
        course.courseCode.replace(/ /g, "").match(subquery) ||
        course.courseName.match(subquery))
    {
      continue;
    }
    let foundMatch = false;
    for (let instructor of course.courseInstructors)
    {
      if (instructor.match(subquery))
      {
        foundMatch = true;
        break;
      }
    }
    if (foundMatch)
    {
      continue;
    }
    return false;
  }
  return true;
}

///// Course scheduling

function generateScheduleSlotDescription(slot)
{
  return slot.scheduleDays + " " + timeStringTo12HourString(slot.scheduleStartTime) + " – " +
    timeStringTo12HourString(slot.scheduleEndTime) + " at " + slot.scheduleLocation;
}

function courseInSameFolder(course1, course2)
{
  if (course1.isFolder || course2.isFolder)
  {
    return false;
  }
  return (course1.folder == course2.folder && course1.folder && course2.folder)
}

function coursesMutuallyExclusive(course1, course2)
{
  if (course1.isFolder || course2.isFolder)
  {
    return false;
  }
  return arraysEqual(course1.courseMutualExclusionKey,
                     course2.courseMutualExclusionKey);
}

function coursesConflict(course1, course2)
{
  if (course1.isFolder || course2.isFolder)
  {
    return false;
  }
  for (let slot1 of course1.courseSchedule)
  {
    for (let slot2 of course2.courseSchedule)
    {
      const parts = math.lcm(slot1.scheduleTermCount, slot2.scheduleTermCount);
      if (!_.some(idx => (
        slot1.scheduleTerms.indexOf(idx / slot2.scheduleTermCount) != -1 &&
          slot2.scheduleTerms.indexOf(idx / slot1.scheduleTermCount) != -1
      ), _.range(0, parts)))
      {
        return false;
      }
      let daysOverlap = false;
      for (let day1 of slot1.scheduleDays)
      {
        if (slot2.scheduleDays.indexOf(day1) !== -1)
        {
          daysOverlap = true;
          break;
        }
      }
      if (!daysOverlap)
      {
        continue;
      }
      const start1 = timeStringToHours(slot1.scheduleStartTime);
      const end1 = timeStringToHours(slot1.scheduleEndTime);
      const start2 = timeStringToHours(slot2.scheduleStartTime);
      const end2 = timeStringToHours(slot2.scheduleEndTime);
      if (end1 <= start2 || start1 >= end2)
      {
        continue;
      }
      else
      {
        return true;
      }
    }
  }
  return false;
}

function courseConflictWithSchedule(course, starredOnly) {
  const schedule = computeSchedule(gSelectedCoursesAndFolders);

  for (let existingCourse of schedule) {
    if ((!starredOnly || existingCourse.starred === starredOnly)
      && !coursesEqual(existingCourse, course)
      && coursesConflict(course, existingCourse)) {
      return true;
    }
  }
  return false;
}

function courseInSchedule(course) {
  const schedule = computeSchedule(gSelectedCoursesAndFolders);

  for (let existingCourse of schedule) {
    if (coursesEqual(existingCourse, course)) {
      return true;
    }
  }
  return false;
}

function computeSchedule(courses)
{
  const schedule = [];
  for (let course of courses)
  {
    if (course.selected && course.starred)
    {
      schedule.unshift(course);
    }
  }
  for (let course of courses)
  {
    // We already took care of the starred courses up earlier.
    if (!course.selected || course.starred)
    {
      continue;
    }
    let conflicts = false;
    for (let existingCourse of schedule)
    {
      if (coursesMutuallyExclusive(course, existingCourse) ||
          coursesConflict(course, existingCourse) || courseInSameFolder(course, existingCourse))
      {
        conflicts = true;
        break;
      }
    }
    if (!conflicts)
    {
      schedule.push(course);
    }
  }
  return schedule;
}

/**
 * Given an array of integers in sorted order, determine the beginning
 * and end of each run of consecutive integers. For example:
 *
 * getConsecutiveRanges([0,1,2,4,5,8,10,12,13,14,15,20])
 *   => [[0,2], [4,5], [8,8], [10,10], [12,15], [20,20]]
 */
function getConsecutiveRanges(nums)
{
  const groups = [];
  let group = [];
  _.forEach(([idx, num]) => {
    if (idx > 0 && nums[idx - 1] !== nums[idx] - 1)
    {
      groups.push(group);
      group = [];
    }
    group.push(num);
  }, _.entries(nums));
  groups.push(group);
  return _.map(group => [_.min(group), _.max(group)], groups);
}

///// Course schedule queries

function computeCreditCountDescription(schedule) {
  let totalCredits = 0;
  let starredCredits = 0;
  for (let course of schedule)
  {
    let credits = parseFloat(course.courseCredits);
    totalCredits += credits;
    if (course.starred)
    {
      starredCredits += credits;
    }
  }
  return "Scheduled: " + totalCredits + " credit" +
    (totalCredits !== 1 ? "s" : "") + " (" +
    starredCredits + " starred)";
}

//// Global state queries

function courseAlreadyAdded(course)
{
  return _.some(selectedCourse => {
    return selectedCourse.courseCode === course.courseCode;
  }, gSelectedCoursesAndFolders);
}

/// API retrieval

async function retrieveAPI(endpoint)
{
  const httpResponse = await fetch(apiURL + endpoint);
  if (!httpResponse.ok)
  {
    throw Error(`Received API error for endpoint ${endpoint}: ` +
                `${httpResponse.status} ${httpResponse.statusText}`);
  }
  return await httpResponse.json();
}

/// DOM manipulation
//// DOM setup

function attachListeners()
{

  document.addEventListener("DOMContentLoaded", onResize);
  document.addEventListener("click",() => {
    rightClickMenu.classList.add("hide-right-click-menu");
    rightClickMenu.classList.remove("show-right-click-menu");
  });

  window.onload = onResize();

  courseSearchToggle.addEventListener("click", displayCourseSearchColumn);
  scheduleToggle.addEventListener("click", displayScheduleColumn);
  closedCoursesToggle.addEventListener("click", toggleClosedCourses);
  courseSearchInput.addEventListener("keyup", handleCourseSearchInputUpdate);
  importExportDataButton.addEventListener("click", showImportExportModal);
  importExportICalButton.addEventListener("click", downloadICalFile);
  importExportSaveChangesButton.addEventListener(
    "click", saveImportExportModalChanges);
  sortable(".sortable-list", {
    forcePlaceholderSize: true,
    placeholder: createCourseEntity("placeholder").outerHTML,
    acceptFrom: '.folder-list'
  });
  sortable(".folder-list", {
    forcePlaceholderSize: true,
    placeholder: createCourseEntity("placeholder").outerHTML,
    acceptFrom: '.sortable-list, .folder-list'
  });
<<<<<<< HEAD
  printButton.addEventListener("click", downloadPDF);
  addFolderButton.addEventListener("click",addFolder);
  selectedCoursesList.addEventListener("contextmenu",(event) => {
    rightClickMenu.classList.add("show-right-click-menu"); 
    rightClickMenu.classList.remove("hide-right-click-menu");
    rightClickMenu.style.top =  event.clientY + 'px';
    rightClickMenu.style.left = event.clientX + 'px';
    window.event.returnValue = false;
  });
  closeRightClickMenu.addEventListener("click",() => {
    rightClickMenu.classList.add("hide-right-click-menu");
    rightClickMenu.classList.remove("show-right-click-menu");
  })
=======
  printAllButton.addEventListener("click", () => {
    downloadPDF(false)
  });
  printStarredButton.addEventListener("click", () => {
    downloadPDF(true)
  });
>>>>>>> 0e0e08bf
  settingsButton.addEventListener("click", showSettingsModal);

  selectedCoursesList.addEventListener("sortupdate", readSelectedCoursesList);
  selectedCoursesList.addEventListener("sortstart", () => {
    gCurrentlySorting = true;
  });
  selectedCoursesList.addEventListener("sortstop", () => {
    gCurrentlySorting = false;
  });

  for (let i = 0; conflictCoursesRadios[i]; i++) {
    conflictCoursesRadios[i].addEventListener("click", () => {
      gGreyConflictCourses = greyConflictCoursesOptions[i];
      toggleConflictCourses();
    })
  }

  window.addEventListener("resize", updateCourseDescriptionBoxHeight);
  window.addEventListener("resize", onResize);

  // Attach import/export copy button
  let clipboard = new Clipboard("#import-export-copy-button");
  clipboard.on("success", (e) => {
    if (!importExportCopyButton.classList.contains("copy-button-copied"))
    {
      importExportCopyButton.classList.add("copy-button-copied");
    }
  });
  clipboard.on("error", (e) => {
    importExportCopyButton.classList.add("copy-button-error");
  });

  $("#import-export-modal").on("hidden.bs.modal", () => {
    importExportCopyButton.classList.remove("copy-button-copied");
    importExportCopyButton.classList.remove("copy-button-error");
  });
}

function onResize() {
  updateSearchScheduleColumn();
  updateSelectedCoursesWrapper();
  updateSelectedCoursesBar();
  updateCourseSearchBar();
}

function updateNumCourseSearchPagesDisplayed()
{
  let currentScrollPosition = courseSearchScheduleColumn.scrollTop;
  let scrollMaxPosition = courseSearchScheduleColumn.scrollHeight;
  let scrollHeightLeft = scrollMaxPosition - currentScrollPosition;
  let screenHeight = document.documentElement.clientHeight;

  if (scrollHeightLeft < 2 * screenHeight)
  {
    setCourseSearchPagesDisplayed("more");
  }
}

function autoUpdateNumCourseSearchPagesDisplayed()
{
  updateNumCourseSearchPagesDisplayed();
  setTimeout(autoUpdateNumCourseSearchPagesDisplayed, 100);
}

//// DOM element creation

function createCourseLoadingMessage()
{
  const listItem = document.createElement("li");
  listItem.id = "course-search-placeholder";
  listItem.setAttribute("data-placeholder", "true");
  const text = document.createTextNode("Loading courses...");
  listItem.appendChild(text);
  return listItem;
}

function createCourseSearchEndOfResult(hasResult = true)
{
  const listItem = document.createElement("li");
  listItem.id = "course-search-placeholder";
  listItem.setAttribute("data-placeholder", "true");
  let text;
  if (hasResult)
  {
    text = document.createTextNode("End of results");
  }
  else
  {
    text = document.createTextNode("No results");
  }
  listItem.setAttribute("style", "color: grey");
  listItem.appendChild(text);
  return listItem;
}

function createCourseEntity(course, attrs)
{
  attrs = attrs || {};
  const idx = attrs.idx;
  const alreadyAdded = attrs.alreadyAdded;

  const listItem = document.createElement("li");
  listItem.classList.add("course-box");

  const listItemContent = document.createElement("div");
  listItemContent.classList.add("course-box-content");
  if (course !== "placeholder")
  {
    listItemContent.style["background-color"] = getCourseColor(course);
  }
  listItemContent.addEventListener("click", () => {
    setCourseDescriptionBox(course);
  });
  listItem.appendChild(listItemContent);

  const selectLabel = document.createElement("label");
  selectLabel.classList.add("course-box-select-label");

  const selectIcon = document.createElement("i");
  selectIcon.classList.add("course-box-select-icon");
  selectIcon.classList.add("icon");
  if (!!course.selected) {
    selectLabel.classList.add("course-selected");
    selectIcon.classList.add("ion-android-checkbox");
  }
  else
  {
    selectIcon.classList.add("ion-android-checkbox-outline-blank");
  }

  const selectToggle = document.createElement("input");
  selectToggle.setAttribute("type", "checkbox");
  selectToggle.classList.add("course-box-button");
  selectToggle.classList.add("course-box-toggle");
  selectToggle.classList.add("course-box-select-toggle");
  selectToggle.checked = !!course.selected;
  selectToggle.addEventListener("change", () => {
    if (selectLabel.classList.contains("course-selected")) {
      selectLabel.classList.remove("course-selected");
      selectIcon.classList.remove("ion-android-checkbox");
      selectIcon.classList.add("ion-android-checkbox-outline-blank");
    }
    else
    {
      selectLabel.classList.add("course-selected");
      selectIcon.classList.remove("ion-android-checkbox-outline-blank");
      selectIcon.classList.add("ion-android-checkbox");
    }

    toggleCourseSelected(course);
  });
  selectToggle.addEventListener("click", catchEvent);
  selectLabel.addEventListener("click", catchEvent);
  selectLabel.appendChild(selectToggle);
  selectLabel.appendChild(selectIcon);
  listItemContent.appendChild(selectLabel);

  const starLabel = document.createElement("label");
  starLabel.classList.add("course-box-star-label");

  const starToggle = document.createElement("input");
  starToggle.setAttribute("type", "checkbox");
  starToggle.classList.add("course-box-button");
  starToggle.classList.add("course-box-toggle");
  starToggle.classList.add("course-box-star-toggle");

  const starIcon = document.createElement("i");
  starIcon.classList.add("course-box-star-icon");
  starIcon.classList.add("icon");

  if (course !== "placeholder")
  {
    starLabel.classList.add("star-visible");
  }
  starToggle.checked = !!course.starred;
  if (!!course.starred) {
    starLabel.classList.add("star-checked");
    starIcon.classList.add("ion-android-star");
  }
  else
  {
    starIcon.classList.add("ion-android-star-outline");
  }
  starToggle.addEventListener("change", () => {
    if (starLabel.classList.contains("star-checked"))
    {
      starLabel.classList.remove("star-checked");
      starIcon.classList.remove("ion-android-star");
      starIcon.classList.add("ion-android-star-outline");
    }
    else
    {
      starLabel.classList.add("star-checked");
      starIcon.classList.remove("ion-android-star-outline");
      starIcon.classList.add("ion-android-star");
    }

    toggleCourseStarred(course);
  });
  starToggle.addEventListener("click", catchEvent);
  starLabel.addEventListener("click", catchEvent);

  starLabel.appendChild(starToggle);
  starLabel.appendChild(starIcon);
  listItemContent.appendChild(starLabel);

  const textBox = document.createElement("p");
  textBox.classList.add("course-box-text");
  listItemContent.appendChild(textBox);

  let courseCode;
  let text;
  if (course === "placeholder")
  {
    courseCode = "placeholder";
    text = "placeholder";
  }
  else
  {
    courseCode = course.courseCode;
    text = courseToString(course);
  }

  const courseCodeContainer = document.createElement("span");
  const courseCodeNode = document.createTextNode(courseCode);
  courseCodeContainer.classList.add("course-box-course-code");
  courseCodeContainer.appendChild(courseCodeNode);

  const courseNameNode = document.createTextNode(text);

  textBox.appendChild(courseCodeContainer);
  textBox.appendChild(courseNameNode);

  if (!alreadyAdded)
  {
    const addButton = document.createElement("i");
    addButton.classList.add("course-box-button");
    addButton.classList.add("course-box-add-button");
    addButton.classList.add("icon");
    addButton.classList.add("ion-plus");

    addButton.addEventListener("click", () => {
      addCourse(course);
    });
    addButton.addEventListener("click", catchEvent);
    listItemContent.appendChild(addButton);
  }

  if(gSelectedCoursesAndFolders.indexOf(course) >= 0)
  {
    const folderButtonContainer = document.createElement("div");
    folderButtonContainer.classList.add("dropdown");
    folderButtonContainer.classList.add("course-box-folder-button-container");

    const folderButton = document.createElement("button");
    folderButton.setAttribute("type","button");
    folderButton.setAttribute("data-toggle","dropdown");
    folderButton.classList.add("course-box-folder-button")
    folderButton.classList.add("dropdown-toggle");

    folderButtonContainer.appendChild(folderButton);

    const folderIcon = document.createElement("i");
    folderIcon.classList.add("icon");
    folderIcon.classList.add("ion-folder");

    folderButton.appendChild(folderIcon)

    const folderButtonDropdown = document.createElement("div");
    folderButtonDropdown.classList.add("dropdown-menu");

    const noFolderListing = document.createElement("span");
    noFolderListing.classList.add("dropdown-item");
    noFolderListing.appendChild(document.createTextNode("None"));
    folderButtonDropdown.append(noFolderListing)

    noFolderListing.addEventListener("click",() => {
      course.folder = null;

      handleFolderEvent();
    });

    for (let folderName of gExistingFolderNames)
    {
      const folderListing = document.createElement("span");
      folderListing.classList.add("dropdown-item");
      folderListing.appendChild(document.createTextNode(folderName));
      folderButtonDropdown.append(folderListing)

      folderListing.addEventListener("click",() => {
        course.folder = folderName;
        
        handleFolderEvent();
      });
    }

    folderButtonContainer.appendChild(folderButtonDropdown);

    listItemContent.appendChild(folderButtonContainer);
  }

  const removeButton = document.createElement("i");
  removeButton.classList.add("course-box-button");
  removeButton.classList.add("course-box-remove-button");
  removeButton.classList.add("icon");
  removeButton.classList.add("ion-close");
  removeButton.addEventListener("click", () => {
    removeCourse(course);
  });
  removeButton.addEventListener("click", catchEvent);
  listItemContent.appendChild(removeButton);

  if (course === "placeholder")
  {
    listItem.classList.add("placeholder");
  }

  if (idx !== undefined)
  {
    listItem.setAttribute("data-course-index", idx);
  }

  return listItem;
}

function createFolderEntity(folder, attrs)
{
  attrs = attrs || {};
  const idx = attrs.idx;

  const listItem = document.createElement("li");
  listItem.classList.add("folder-box");
  listItem.id = "folder";

  const folderHeader = document.createElement("div");
  folderHeader.classList.add("folder-box-content");
  
  folderHeader.style["background-color"] = getCourseColor(folder);

  const collapseLabel = document.createElement("label");
  collapseLabel.classList.add("folder-box-collapse-label");

  const collapseIcon = document.createElement("i");
  collapseIcon.classList.add("folder-box-collapse-icon");
  collapseIcon.classList.add("icon");
  if (!!folder.open) {
    collapseIcon.classList.add("ion-android-arrow-dropdown-circle");
  }
  else
  {
    collapseIcon.classList.add("ion-android-arrow-dropright-circle");
  }

  collapseLabel.appendChild(collapseIcon);
  folderHeader.appendChild(collapseLabel);

  folderHeader.appendChild(collapseLabel);

  folderHeader.addEventListener("click", () => {
    if (containedCourses.style.display == "none")
    {
      containedCourses.style.display = "block";
      collapseIcon.classList.remove("ion-android-arrow-dropright-circle");
      collapseIcon.classList.add("ion-android-arrow-dropdown-circle")
      folder.open = true;
    } else {
      containedCourses.style.display = "none";
      collapseIcon.classList.add("ion-android-arrow-dropright-circle");
      collapseIcon.classList.remove("ion-android-arrow-dropdown-circle")
      folder.open = false;
    }
  });
 
  listItem.appendChild(folderHeader);


  const headerLabel = document.createElement("label");
  headerLabel.addEventListener("click", catchEvent);
  headerLabel.classList.add("folder-box-text");

  const headerText = document.createElement("input");
  headerText.setAttribute("type","text");
  headerText.classList.add("folder-box-name");
  headerText.value = folder.folder;
  
  headerText.addEventListener("change",(name) => 
  {
    name = name.srcElement.value;
    if(gExistingFolderNames.indexOf(name) < 0)
    {
      let prevName = folder.folder;
      folder.folder = name;

      gExistingFolderNames.splice(gExistingFolderNames.indexOf(prevName), 1);
      gExistingFolderNames.push(name);

      for (let course of gSelectedCoursesAndFolders)
      {
        if (course.folder == prevName)
        {
          course.folder = name;
        }
      }
      handleFolderEvent();
    } else {
      alert("Can't have two folders with the same name!");
      updateSelectedCoursesList();
    }
  });
  headerLabel.appendChild(headerText);
  folderHeader.appendChild(headerLabel);

  const removeButton = document.createElement("i");
  removeButton.classList.add("folder-box-button");
  removeButton.classList.add("folder-box-remove-button");
  removeButton.classList.add("icon");
  removeButton.classList.add("ion-close");
  removeButton.addEventListener("click", () => {
    removeFolder(folder);
  });
  removeButton.addEventListener("click", catchEvent);
  folderHeader.appendChild(removeButton);

  const containedCourses = document.createElement("ul");
  containedCourses.classList.add("folder-box-content");
  containedCourses.classList.add("folder-list");

  if (!folder.open)
  {
    containedCourses.style.display = "none";
  }

  listItem.appendChild(containedCourses);

  containedCourses.addEventListener("sortupdate", readSelectedCoursesList);
  containedCourses.addEventListener("sortstart", () => {
    gCurrentlySorting = true;
  });
  containedCourses.addEventListener("sortstop", () => {
    gCurrentlySorting = false;
  });
  
  if (idx !== undefined)
  {
    listItem.setAttribute("data-course-index", idx);
  }

  return listItem;
}

function createSlotEntities(course, slot)
{
  const entities = [];
  for (const slot of course.courseSchedule)
  {
    const startTime = timeStringToHours(slot.scheduleStartTime);
    const endTime = timeStringToHours(slot.scheduleEndTime);
    const timeSince8am = (startTime - 8);
    const duration = endTime - startTime;
    const text = course.courseName;
    const verticalOffsetPercentage = (timeSince8am + 1) / 16 * 100;
    const heightPercentage = duration / 16 * 100;
    for (const day of slot.scheduleDays)
    {
      const dayIndex = "MTWRF".indexOf(day);
      if (dayIndex === -1)
      {
        continue;
      }

      for (const [left, right] of getConsecutiveRanges(slot.scheduleTerms))
      {
        const horizontalOffsetPercentage =
              (dayIndex + 1 + left / slot.scheduleTermCount) / 6 * 100;
        const widthPercentage = ((right - left + 1) / slot.scheduleTermCount) / 6 * 100;
        const style =
              `top: ${verticalOffsetPercentage}%; ` +
              `left: ${horizontalOffsetPercentage}%; ` +
              `width: ${widthPercentage}%; ` +
              `height: ${heightPercentage}%; `;

        const wrapper = document.createElement("div");
        wrapper.setAttribute("style", style);
        wrapper.classList.add("schedule-slot-wrapper");

        const div = document.createElement("div");
        wrapper.appendChild(div);

        div.classList.add("schedule-slot");
        if (course.starred)
        {
          div.classList.add("schedule-slot-starred");
        }

        div.style["background-color"] = getCourseColor(course);

        wrapper.addEventListener("click", () => {
          setCourseDescriptionBox(course);
        });

        const courseCodeContainer = document.createElement("p");
        const courseNameContainer = document.createElement("p");
        const courseCodeNode = document.createTextNode(course.courseCode);
        const courseNameNode = document.createTextNode(
          course.courseName + " (" + course.courseSeatsFilled + "/" + course.courseSeatsTotal + ")");
        courseCodeContainer.classList.add("schedule-slot-course-code");
        courseNameContainer.classList.add("schedule-slot-course-name");
        courseCodeContainer.appendChild(courseCodeNode);
        courseNameContainer.appendChild(courseNameNode);

        const textContainer = document.createElement("p");
        textContainer.classList.add("schedule-slot-text-wrapper");

        textContainer.appendChild(courseCodeContainer);
        textContainer.appendChild(courseNameContainer);

        div.appendChild(textContainer);

        entities.push(wrapper);
      }
    }
  }
  return entities;
}

//// DOM queries

function getSearchQuery()
{
  return courseSearchInput.value.trim().split(/\s+/).map(subquery => {
    return new RegExp(quoteRegexp(subquery), "i");
  });
}

//// DOM updates
///// DOM updates due to global state change

function updateTabToggle()
{
  setEntityVisibility(scheduleColumn, gScheduleTabSelected);
  setButtonSelected(scheduleToggle, gScheduleTabSelected);

  setEntityVisibility(courseSearchColumn, !gScheduleTabSelected);
  setButtonSelected(courseSearchToggle, !gScheduleTabSelected);
}

function updateShowClosedCoursesCheckbox()
{
  closedCoursesToggle.checked = gShowClosedCourses;
}

function updateConflictCoursesRadio()
{
  switch(gGreyConflictCourses)
  {
    case(greyConflictCoursesOptions[0]):
      conflictCoursesRadios[0].checked = true;
      break;

    case(greyConflictCoursesOptions[1]):
      conflictCoursesRadios[1].checked = true;
      break;

    case(greyConflictCoursesOptions[2]):
      conflictCoursesRadios[2].checked = true;
      break;

    default:
      conflictCoursesRadios[0].checked = true;
  }
}

function updateCourseSearchResults(attrs)
{
  attrs = attrs || {};
  const incremental = attrs.incremental;

  if (!incremental)
  {
    gMaxCourseSearchPage = Infinity;
    gNextIncrementalCourseSearchIndex = null;
  }

  if (gApiData === null)
  {
    let child;
    while ((child = courseSearchResultsList.lastChild))
    {
      courseSearchResultsList.removeChild(child);
    }
    courseSearchResultsList.appendChild(createCourseLoadingMessage());
    return;
  }

  let numToShow = gCourseSearchPagesShown * courseSearchPageSize;

  // Remove courses that should no longer be shown (or all courses, if
  // updating non-incrementally).
  while (courseSearchResultsList.childElementCount >
         (incremental ? numToShow : 0))
  {
    // Make sure to remove from the end.
    courseSearchResultsList.removeChild(courseSearchResultsList.lastChild);
  }

  let numAlreadyShown = courseSearchResultsList.childElementCount;
  const query = getSearchQuery();
  let allCoursesDisplayed = true;
  // 0 in case of non-incremental update
  let numAdded = numAlreadyShown;
  let courseListIndex = gNextIncrementalCourseSearchIndex || 0;
  let index = 0;
  _.forEach((course) => {
    if (index++ < courseListIndex)
      return null;
    const matchesQuery = courseMatchesSearchQuery(course, query);
    if (matchesQuery && (gShowClosedCourses || !isCourseClosed(course)))
    {
      if (numAdded >= numToShow)
      {
        // If we've already added all the courses we were supposed to,
        // abort.
        allCoursesDisplayed = false;
        return false;
      }
      ++numAdded;
      const alreadyAdded = courseAlreadyAdded(course);
      courseSearchResultsList.appendChild(
        createCourseEntity(course, { alreadyAdded }));
    }
    return null;
  }, gApiData.data.courses);
  gNextIncrementalCourseSearchIndex = courseListIndex;
  if (allCoursesDisplayed)
  {
    let hasResult = numAdded != 0;
    courseSearchResultsList.appendChild(createCourseSearchEndOfResult(hasResult));
    gMaxCourseSearchPage = Math.ceil(numAdded / courseSearchPageSize);
    gCourseSearchPagesShown = gMaxCourseSearchPage;
  }
}

function updateSelectedCoursesList()
{
  if (gCurrentlySorting)
  {
    // Defer to after the user has finished sorting, otherwise we mess
    // up the drag and drop.
    setTimeout(updateSelectedCoursesList, 100);
    return;
  }
  while (selectedCoursesList.hasChildNodes())
  {
    selectedCoursesList.removeChild(selectedCoursesList.lastChild);
  }

  let currentFolder = null;
  let folderEntity;

  let coursesAndFoldersAdded = 0;

  const newSelectedCourses = [];

  for (let course of gSelectedCoursesAndFolders){
    if (course.isFolder)
    {
      let idx = coursesAndFoldersAdded;
      folderEntity = createFolderEntity(course, { idx });
      newSelectedCourses.push(course);
      coursesAndFoldersAdded += 1;
      for (let comparisonCourse of gSelectedCoursesAndFolders)
      {
        if(!comparisonCourse.isFolder && comparisonCourse.folder == course.folder){
          let idx = coursesAndFoldersAdded;
          folderEntity.lastChild.appendChild(createCourseEntity(comparisonCourse, { idx }));
          newSelectedCourses.push(comparisonCourse);
          coursesAndFoldersAdded += 1;
        }
      }
      selectedCoursesList.appendChild(folderEntity);
    } else if (course.folder == null) {
      let idx = coursesAndFoldersAdded;
      selectedCoursesList.appendChild(createCourseEntity(course, { idx }));
      newSelectedCourses.push(course);
      coursesAndFoldersAdded += 1;
    }
  }

  gSelectedCoursesAndFolders = newSelectedCourses;

  sortable(".sortable-list");
  sortable(".folder-list");
}

function updateSchedule()
{
  const schedule = computeSchedule(gSelectedCoursesAndFolders);
  while (scheduleTable.getElementsByClassName("schedule-slot").length > 0)
  {
    const element =
          scheduleTable.getElementsByClassName("schedule-slot-wrapper")[0];
    element.parentNode.removeChild(element);
  }
  for (let course of schedule)
  {
    const entities = createSlotEntities(course);
    _.forEach(e => scheduleTable.appendChild(e), entities);
  }
  creditCountText.textContent = computeCreditCountDescription(schedule);
}

///// DOM updates due to display changes

function updateCourseDescriptionBoxHeight() {
  if (!courseDescriptionBoxOuter.classList
      .contains("course-description-box-visible")) {
    return;
  }
  courseDescriptionBoxOuter.style.height =
    "" + courseDescriptionBox.scrollHeight + "px";

  courseDescriptionBoxOuter.style.marginBottom = "9px";
}

function updateCourseSearchBar() {
  const courseSearchInputWrapper = document.getElementById("course-search-course-name-input-wrapper");
  const courseClosedToggleWrapper = document.getElementById("closed-courses-toggle-wrapper");
  const courseClosedToggleLabel = document.getElementById("closed-courses-toggle-label");
  const helpButtonWrapper = document.getElementById("help-button-wrapper");
  const helpButton = document.getElementById("help-button");

  // default value
  let tableValue = "table-cell";
  let marginValue = "0 auto";

  let minSearchInputWidth = 100;
  if (courseSearchColumn.offsetWidth < 
    (minSearchInputWidth + courseClosedToggleLabel.offsetWidth + helpButton.offsetWidth)) {
    tableValue = "table-row";
    marginValue = "5px auto";
  }
  courseSearchInputWrapper.style.display = tableValue;
  courseSearchInput.style.margin = marginValue;
  courseClosedToggleWrapper.style.display = tableValue;
  courseClosedToggleLabel.style.margin = marginValue;
  helpButtonWrapper.style.display = tableValue;
  helpButton.style.margin = marginValue;
}

function updateSelectedCoursesBar() {
  const githubLink = document.getElementById("github-link");
  const importExportButtonWrapper = document.getElementById("import-export-data-button-wrapper");
  const printDropdownWrapper = document.getElementById("print-dropdown-wrapper");
  const settingsButtonWrapper = document.getElementById("settings-button-wrapper");

  // default values
  let tableValue = "table-cell";
  let floatValue = "right";
  let marginValue = "0 auto";
  let settingsButtonMarginValue = "0 3px 0 auto";
  let rightButtonsPaddingLeftValue = "10px";

  let linkWidth = 100;
  if (selectedCoursesColumn.offsetWidth <
    (linkWidth + importExportDataButton.offsetWidth 
      + printDropdown.offsetWidth + settingsButton.offsetWidth)) {
    tableValue = "table-row";
    floatValue = "left";
    marginValue = "5px auto";
    settingsButtonMarginValue = "0 5px 0 auto";
    rightButtonsPaddingLeftValue = "0px";
  }
  githubLink.style.display = tableValue;
  importExportButtonWrapper.style.display = tableValue;
  importExportDataButton.style.float = floatValue;
  importExportDataButton.style.margin = marginValue;
  printDropdownWrapper.style.display = tableValue;
  printDropdownWrapper.style.paddingLeft = rightButtonsPaddingLeftValue;
  printDropdown.style.float = floatValue; //TODO
  printDropdown.style.margin = marginValue;
  settingsButtonWrapper.style.display = tableValue;
  settingsButtonWrapper.style.paddingLeft = rightButtonsPaddingLeftValue;
  settingsButton.style.float = floatValue;
  settingsButton.style.margin = settingsButtonMarginValue;
}

function updateSearchScheduleColumn() {
  const searchScheduleToggleBar = document.getElementById("course-search-schedule-toggle-bar");
  const courseSearchBar = document.getElementById("course-search-bar");
  const columnPaddingTop = 20;

  const placeholderHeight = 50;
  const listHeight = courseSearchScheduleColumn.offsetHeight
    - columnPaddingTop
    - searchScheduleToggleBar.offsetHeight
    - courseSearchBar.offsetHeight
    - placeholderHeight;
  courseSearchResultsList.style.height = "" + listHeight + "px";

  const scheduleHeight = courseSearchScheduleColumn.offsetHeight
    - columnPaddingTop
    - searchScheduleToggleBar.offsetHeight;
  scheduleColumn.style.height = "" + scheduleHeight + "px";
}

function updateSelectedCoursesWrapper() {
  const selectedCoursesWrapper = document.getElementById("selected-courses-wrapper");
  const selectedCoursesBar = document.getElementById("selected-courses-bar");

  const columnPaddingTop = 20;
  const wrapperMarginTop = 8;
  const wrapperHeight = selectedCoursesColumn.offsetHeight
    - columnPaddingTop
    - selectedCoursesBar.offsetHeight
    - wrapperMarginTop;
  selectedCoursesWrapper.style.height = "" + wrapperHeight + "px";
}

///// DOM updates miscellaneous

function showImportExportModal()
{
  importExportTextArea.value = JSON.stringify(gSelectedCoursesAndFolders, 2);
  $("#import-export-modal").modal("show");
}

function showSettingsModal()
{
  $("#settings-modal").modal("show");
}

function setCourseDescriptionBox(course)
{
  while (courseDescriptionBox.hasChildNodes())
  {
    courseDescriptionBox.removeChild(courseDescriptionBox.lastChild);
  }
  const description = generateCourseDescription(course);
  for (let idx = 0; idx < description.length; ++idx)
  {
    const line = description[idx];
    if (idx !== 0)
    {
      courseDescriptionBox.appendChild(document.createElement("hr"));
    }
    const paragraph = document.createElement("p");
    const text = document.createTextNode(line);
    paragraph.appendChild(text);
    courseDescriptionBox.appendChild(paragraph);
  }

  if (!courseDescriptionBoxOuter.classList.contains("course-description-box-visible")) {
    courseDescriptionBoxOuter.classList.add("course-description-box-visible");
  }

  updateCourseDescriptionBoxHeight();
}

/// Global state handling
//// Combined update functions

function handleCourseSearchInputUpdate()
{
  gCourseSearchPagesShown = courseSearchPagesShownStart;
  updateCourseSearchResults();
}

function handleSelectedCoursesUpdate()
{
  // We need to add/remove the "+" buttons.
  updateCourseSearchResults();

  // Obviously the selected courses list needs to be rebuilt.
  updateSelectedCoursesList();

  // New courses might be placed on the schedule.
  updateSchedule();

  // Also save changes.
  writeStateToLocalStorage();
}

function handleGlobalStateUpdate()
{
  // Update UI elements.
  updateTabToggle();
  updateShowClosedCoursesCheckbox();
  updateConflictCoursesRadio();

  // Update course displays.
  updateCourseDisplays();

  // Canonicalize the state of local storage.
  writeStateToLocalStorage();
}

function handleFolderEvent()
{
  updateSelectedCoursesList();
  updateSchedule();
  updateCourseSearchResults();
  writeStateToLocalStorage();
}

//// Global state mutation

function addCourse(course)
{
  if (courseAlreadyAdded(course))
  {
    return;
  }
  course = deepCopy(course);
  course.selected = true;
  course.starred = false;
  course.folder = null;
  course.isFolder = false;
  gSelectedCoursesAndFolders.push(course);
  handleSelectedCoursesUpdate();
}

function addFolder()
{
  const randomString = Math.random().toString(36).substring(2, 15) + Math.random().toString(36).substring(2, 15);

  let counter = 1;
  let name = null;
  while (!name)
  {
    if(gExistingFolderNames.indexOf("Folder "+counter) < 0)
    {
      name = "Folder "+ counter;
    } else {
      counter += 1;
    }
  }

  let folder = {
    selected: false,
    starred: false,
    open: true,
    isFolder: true,
    courseCode: randomString,
    folder: name
  }
  gExistingFolderNames.push(name);
  gSelectedCoursesAndFolders.push(folder);
  handleSelectedCoursesUpdate();
 }

function removeCourse(course)
{
  gSelectedCoursesAndFolders.splice(gSelectedCoursesAndFolders.indexOf(course), 1);
  handleSelectedCoursesUpdate();
}

function removeFolder(folder)
{
  gSelectedCoursesAndFolders.splice(gSelectedCoursesAndFolders.indexOf(folder), 1);
  gExistingFolderNames.splice(gExistingFolderNames.indexOf(folder.folder),1)
  for (let course of gSelectedCoursesAndFolders)
  {
    if (course.folder == folder.folder)
    {
      course.folder = null;
    }
  }
  handleSelectedCoursesUpdate();
}

function readSelectedCoursesList()
{
  const newSelectedCourses = [];
  for (let entity of selectedCoursesList.children)
  {
    const idx = parseInt(entity.getAttribute("data-course-index"), 10);
    if (!isNaN(idx) && idx >= 0 && idx < gSelectedCoursesAndFolders.length)
    {
      newSelectedCourses.push(gSelectedCoursesAndFolders[idx]);
    }
    else
    {
      alert("An internal error occurred. This is bad.");
      updateSelectedCoursesList();
      return;
    }
    if (entity.lastChild.nodeName == "UL")
    {
      for (let subentity of entity.lastChild.children)
      {
        const idx = parseInt(subentity.getAttribute("data-course-index"), 10);
        if (!isNaN(idx) && idx >= 0 && idx < gSelectedCoursesAndFolders.length)
        {
          newSelectedCourses.push(gSelectedCoursesAndFolders[idx]);
        }
        else
        {
          alert("An internal error occurred. This is bad.");
          updateSelectedCoursesList();
          return;
        }
      }
    }
  }
  gSelectedCoursesAndFolders = newSelectedCourses;
  handleSelectedCoursesUpdate();
}

function saveImportExportModalChanges()
{
  let obj;
  try
  {
    obj = JSON.parse(importExportTextArea.value);
    if (!Array.isArray(obj))
    {
      throw Error();
    }
  }
  catch (err)
  {
    alert("Malformed JSON. Refusing to save.");
    return;
  }
  gSelectedCoursesAndFolders = upgradeSelectedCourses(obj);
  handleSelectedCoursesUpdate();
  $("#import-export-modal").modal("hide");
}

function toggleClosedCourses()
{
  gShowClosedCourses = !gShowClosedCourses;
  updateCourseSearchResults();
  writeStateToLocalStorage();
}

function toggleConflictCourses() {
  updateCourseDisplays();
  writeStateToLocalStorage();
}

function toggleCourseSelected(course)
{
  course.selected = !course.selected;
  updateCourseDisplays();
  writeStateToLocalStorage();
}

function toggleCourseStarred(course)
{
  course.starred = !course.starred;
  updateCourseDisplays();
  writeStateToLocalStorage();
}

function updateCourseDisplays()
{
  updateCourseSearchResults();
  updateSelectedCoursesList();
  updateSchedule();
}

function displayCourseSearchColumn()
{
  this.blur();
  gScheduleTabSelected = false;
  updateTabToggle();
  writeStateToLocalStorage();
}

function displayScheduleColumn()
{
  this.blur();
  gScheduleTabSelected = true;
  updateTabToggle();
  writeStateToLocalStorage();
}

function setCourseSearchPagesDisplayed(action)
{
  let numPages = gCourseSearchPagesShown;
  if (action === "one")
  {
    numPages = 1;
  }
  else if (action === "fewer")
  {
    --numPages;
  }
  else if (action === "more")
  {
    ++numPages;
  }
  else if (action === "all")
  {
    numPages = gMaxCourseSearchPage;
  }
  if (numPages !== null)
  {
    numPages = Math.max(numPages, 1);
    numPages = Math.min(numPages, gMaxCourseSearchPage);
  }
  if (numPages !== gCourseSearchPagesShown)
  {
    gCourseSearchPagesShown = numPages;
    updateCourseSearchResults({ incremental: true });
  }
}

//// Course retrieval

/**
 * Given an arbitrary data value and an arbitrary diff (see the
 * documentation for the Hyperschedule backend for information about
 * the format of diffs), apply the diff and return a new data object.
 * The original data object may have been mutated.
 */
function applyDiff(data, diff)
{
  if (!_.isObject(data) || !_.isObject(diff))
  {
    return diff;
  }

  _.forEach.convert({cap: false})((val, key) => {
    if (val === "$delete")
    {
      _.unset(data, key);
    }
    else if (!_.has(data, key))
    {
      _.set(data, key, val);
    }
    else
    {
      _.set(data, key, applyDiff(_.get(data, key), val));
    }
  }, diff);

  return data;
}

async function retrieveCourseData()
{
  let apiEndpoint = "/api/v3/courses?school=hmc";
  if (gApiData !== null)
  {
    apiEndpoint += `&since=${gApiData.until}`;
  }
  const apiResponse = await retrieveAPI(apiEndpoint);
  if (apiResponse.error)
  {
    throw Error(`API error: ${apiResponse.error}`);
  }
  // Atomic update.
  let apiData = gApiData;
  let wasUpdated = false;
  if (apiResponse.full)
  {
    apiData = _.pick(["data", "until"], apiResponse);
    wasUpdated = true;
  }
  else
  {
    const diff = apiResponse.data;
    if (!_.isEmpty(diff)) {
      wasUpdated = true;
      apiData.data = applyDiff(apiData.data, diff);
    }
    apiData.until = apiResponse.until;
  }
  for (const selectedCourse of gSelectedCoursesAndFolders)
  {
    if (_.has(selectedCourse.courseCode, apiData.data.courses))
    {
      _.assign(selectedCourse, apiData.data.courses[selectedCourse.courseCode]);
    }
  }

  if (wasUpdated)
  {
    const terms = _.values(apiData.data.terms);
    terms.sort((t1, t2) => compareArrays(t1.termSortKey, t2.termSortKey));
    apiData.data.terms = {};
    _.forEach(t => {
      apiData.data.terms[t.termCode] = t;
    }, terms);

    const courses = _.values(apiData.data.courses);
    courses.sort((t1, t2) => compareArrays(t1.courseSortKey, t2.courseSortKey));
    apiData.data.courses = {};
    _.forEach(c => {
      apiData.data.courses[c.courseCode] = c;
    }, courses);
  }

  gApiData = apiData;

  if (wasUpdated)
  {
    updateCourseSearchResults();
    updateSelectedCoursesList();
    updateSchedule();
  }

  // API data was updated regardless.
  writeStateToLocalStorage();
}

async function retrieveCourseDataUntilSuccessful()
{
  const pollInterval = 5 * 1000;
  await runWithExponentialBackoff(async () => {
    await retrieveCourseData();
    console.log("Successfully fetched course data.");
    console.log(`Polling again in ${pollInterval}ms.`);
    setTimeout(retrieveCourseDataUntilSuccessful, pollInterval);
  }, 500, 1.5, "fetch course data");
}

//// Local storage

function writeStateToLocalStorage()
{
  localStorage.setItem("apiData", JSON.stringify(gApiData));
  localStorage.setItem("selectedCourses", JSON.stringify(gSelectedCoursesAndFolders));
  localStorage.setItem("folderNames", JSON.stringify(gExistingFolderNames));
  localStorage.setItem("scheduleTabSelected", gScheduleTabSelected);
  localStorage.setItem("showClosedCourses", gShowClosedCourses);
  localStorage.setItem("greyConflictCourses", JSON.stringify(gGreyConflictCourses));
}

function oldCourseToString(course)
{
  return course.department + " " +
    course.courseNumber.toString().padStart(3, "0") +
    course.courseCodeSuffix + " " +
    course.school + "-" +
    course.section.toString().padStart(2, "0");
}

function upgradeSelectedCourses(selectedCourses)
{
  return _.map(course => {
    if (!_.has("quarterCredits", course))
    {
      return course;
    }

    // Course object is in old format returned by API v3. Upgrade to
    // API v4 format.
    return {
      courseCode: oldCourseToString(course),
      courseCredits: _.toString(course.quarterCredits / 4),
      courseDescription: course.courseDescription,
      courseEnrollmentStatus: course.courseStatus,
      courseInstructors: course.faculty,
      courseMutualExclusionKey: [
        course.department,
        course.courseNumber,
        course.courseCodeSuffix,
        course.school,
      ],
      courseName: course.courseName,
      courseSchedule: _.map(slot => {
        return {
          scheduleDays: slot.days,
          scheduleEndDate: course.endDate,
          scheduleEndTime: slot.endTime,
          scheduleLocation: slot.location,
          scheduleStartDate: course.startDate,
          scheduleStartTime: slot.startTime,
          scheduleTermCount:
          (course.firstHalfSemester && course.secondHalfSemester) ? 1 : 2,
          scheduleTerms: !course.firstHalfSemester ? [1] : [0],
        };
      }, course.schedule),
      courseSeatsFilled: course.openSeats,
      courseSeatsTotal: course.totalSeats,
      courseSortKey: [
        course.department,
        course.courseNumber,
        course.courseCodeSuffix,
        course.school,
        course.section,
      ],
      courseTerm: "Unknown",
      courseWaitlistLength: null,
      selected: course.selected,
      starred: course.starred,
    };
  }, selectedCourses);
}

function readStateFromLocalStorage()
{
  gApiData = readFromLocalStorage("apiData", _.isObject, null);
  gSelectedCoursesAndFolders = upgradeSelectedCourses(
    readFromLocalStorage("selectedCourses", _.isArray, [])
  );
  gExistingFolderNames = readFromLocalStorage(
    "folderNames", _.isArray, []
  );
  gScheduleTabSelected = readFromLocalStorage(
    "scheduleTabSelected", _.isBoolean, false
  );
  gShowClosedCourses = readFromLocalStorage(
    "showClosedCourses", _.isBoolean, true
  );
  gGreyConflictCourses = readFromLocalStorage(
    "greyConflictCourses", validateGGreyConflictCourses, greyConflictCoursesOptions[0]
  );
}

function validateGGreyConflictCourses(value) 
{
  if (!_.isString(value)) {
    return false;
  }
  return greyConflictCoursesOptions.includes(value);
}

/// PDF download

function downloadPDF(starredOnly)
{
  // initialize PDF object
  const pdf = new jsPDF({
    unit: "pt",
    format: "letter",
    orientation: "l",
  });

  // calculate some basic dimensions
  const tableWidth = (11 - 1) * 72;
  const tableHeight = (8.5 - 1) * 72;

  const bodyWidth = tableWidth - 0.75 * 72;
  const bodyHeight = tableHeight - 0.25 * 72;

  const columnWidth = bodyWidth / 7;
  const rowHeight = bodyHeight / 16;

  // set global styles
  pdf.setFont("Helvetica");
  pdf.setFontSize(6);
  pdf.setLineWidth(0.5);

  pdf.setDrawColor(192); // light gray
  pdf.setFillColor(255); // white

  // white background
  pdf.rect(0, 0, 11 * 72, 8.5 * 72, "F");

  // grid columns (alternating fill)
  for (let i = 0; i < 7; ++i)
  {
    const x = i * columnWidth + 1.25 * 72;

    pdf.setFillColor(i & 1 ? 255 : 230);
    pdf.rect(x, 0.5 * 72, columnWidth, tableHeight, "F");

    // column header
    pdf.setFontStyle("bold");
    pdf.text(
      x + columnWidth / 2,
      0.5 * 72 + 0.25 * 72 / 2 + pdf.getLineHeight() / 2,
      [
        "Sunday",
        "Monday",
        "Tuesday",
        "Wednesday",
        "Thursday",
        "Friday",
        "Saturday",
      ][i],
      "center",
    );
  }

  // grid rows
  pdf.setFontStyle("normal");
  for (let i = 0; i < 16; ++i)
  {
    const y = i * rowHeight + 0.75 * 72;
    pdf.line(0.5 * 72, y, 0.5 * 72 + tableWidth, y);

    pdf.text(1.25 * 72 - 6, y + pdf.getLineHeight() + 3, [
      "8:00 am",
      "9:00 am",
      "10:00 am",
      "11:00 am",
      "12:00 pm",
      "1:00 pm",
      "2:00 pm",
      "3:00 pm",
      "4:00 pm",
      "5:00 pm",
      "6:00 pm",
      "7:00 pm",
      "8:00 pm",
      "9:00 pm",
      "10:00 pm",
      "11:00 pm",
    ][i], "right");
  }

  // header underline
  pdf.line(1.25 * 72, 0.5 * 72, 1.25 * 72, 0.5 * 72 + tableHeight);

  let pdfCourses = [];
  if (!starredOnly) {
    pdfCourses = gSelectedCourses;
  }
  else {
    for (const course of gSelectedCourses) {
      if (course.starred) {
        pdfCourses.push(course);
      }
    }
  }

  // course entities
<<<<<<< HEAD
  for (const course of computeSchedule(gSelectedCoursesAndFolders))
=======
  for (const course of computeSchedule(pdfCourses))
>>>>>>> 0e0e08bf
  {
    for (const slot of course.courseSchedule)
    {
      const [startHours, startMinutes] = timeStringToHoursAndMinutes(slot.scheduleStartTime);
      const [endHours, endMinutes] = timeStringToHoursAndMinutes(slot.scheduleEndTime);

      for (const day of slot.scheduleDays)
      {
        for (const [left, right] of getConsecutiveRanges(slot.scheduleTerms))
        {
          const x = weekdayCharToInteger(day) * columnWidth + 1.25 * 72 +
                columnWidth * (left / slot.scheduleTermCount);

          const width = columnWidth * (right - left + 1) / slot.scheduleTermCount;

          const yStart = (startHours - 8 + startMinutes / 60) * rowHeight +
                0.75 * 72;

          const yEnd = (endHours - 8 + endMinutes / 60) * rowHeight +
                0.75 * 72;

          pdf.setFillColor(...getCourseColor(course, "rgbArray"));

          pdf.rect(x, yStart, width, yEnd - yStart, "F");

          const courseCodeLines = pdf.splitTextToSize(
            course.courseCode,
            width - 12,
          );
          const courseNameLines = pdf.splitTextToSize(
            course.courseName,
            width - 12,
          );
          const courseLocationLines = pdf.splitTextToSize(
            slot.scheduleLocation,
            width - 12,
          );
          const courseInstructorsLines = pdf.splitTextToSize(
            courseToInstructorLastnames(course),
            width - 12
          );

          // Attributes to be shown are calculated based on space available
          // order of preference: Code, location, name, professor
          // order of display: code, name, professor, location

          const entriesByPreference = ["code", "location", "name", "instructor"];
          const entriesByOrder = ["code", "name", "instructor", "location"];

          let entryNameToText = {
            code: courseCodeLines,
            location: courseLocationLines,
            name: courseNameLines,
            instructor: courseInstructorsLines,
          };

          // Limits size of text to ensure some white space at top and bottom
          const maxTextLength = (yEnd - yStart) - 2 * pdf.getLineHeight();
          let numEntries = 0;
          let totalLength = 0;
          while (totalLength * pdf.getLineHeight() < maxTextLength &&
                 numEntries < entriesByPreference.length)
          {
            totalLength += entryNameToText[entriesByPreference[numEntries]].length;
            numEntries += 1;
          }

          const xText = x + width / 2;
          // Find height to start the text so that it will be centered in the block
          let yText = (yStart + yEnd) / 2 -
              totalLength * pdf.getLineHeight() / 2 +
              pdf.getLineHeight();

          pdf.setFontStyle("bold");
          pdf.text(xText, yText, courseCodeLines, "center");
          yText += courseCodeLines.length * pdf.getLineHeight();
          pdf.setFontStyle("normal");

          for (let entry of entriesByOrder)
          {
            if (entriesByPreference.slice(1, numEntries).includes(entry))
            {
              pdf.text(
                xText,
                yText,
                entryNameToText[entry],
                "center",
              );
              yText += entryNameToText[entry].length * pdf.getLineHeight();
            }
          }
        }
      }
    }
  }

  // grid outline
  pdf.rect(.5 * 72, .5 * 72, tableWidth, tableHeight, "S");

  // save PDF
  pdf.save("hyperschedule.pdf");
};


/// iCal download

function convertDayToICal(weekday)
{
  switch (weekday)
  {
    case "U": return "SU";
    case "M": return "MO";
    case "T": return "TU";
    case "W": return "WE";
    case "R": return "TH";
    case "F": return "FR";
    case "S": return "SA";
  }
  throw Error("Invalid weekday: " + weekday);
}

// See https://github.com/nwcell/ics.js/issues/26.
function uglyHack(input)
{
  return input.replace(/\n/g, "\\n").replace(/,/g, "\\,");
}

function downloadICalFile()
{
  if (gSelectedCoursesAndFolders.length === 0)
  {
    alert("You have not added any courses to export.");
    return;
  }
  const cal = ics();
  let anyStarred = false;
  let anySelected = false;
  for (let course of gSelectedCoursesAndFolders)
  {
    if (course.selected && course.starred)
    {
      anyStarred = true;
    }
    if (course.selected)
    {
      anySelected = true;
    }
  }
  for (let course of gSelectedCoursesAndFolders)
  {
    if ((!anySelected || course.selected) && (!anyStarred || course.starred))
    {
      const subject = course.courseName;
      const description = uglyHack(
        course.courseCode + " " +
          course.courseName + "\n" +
          formatList(course.courseInstructors));
      for (let slot of course.courseSchedule)
      {
        const listedStartDay = parseDate(slot.scheduleStartDate);
        const listedStartWeekday = listedStartDay.getDay();
        const listedEndDay = parseDate(slot.scheduleEndDate);
        // The range is inclusive, but ics.js interprets it exclusively.
        listedEndDay.setDate(listedEndDay.getDate() + 1);
        const location = uglyHack(slot.scheduleLocation);
        // Determine the first day of class. We want to pick the
        // weekday that occurs the soonest after (possibly on the same
        // day as) the listed start date.
        let startWeekday = null;
        let weekdayDifference = 7;
        for (let weekday of slot.scheduleDays)
        {
          const possibleStartWeekday = weekdayCharToInteger(weekday);
          const possibleWeekdayDifference =
                mod(possibleStartWeekday - listedStartWeekday, 7);
          if (possibleWeekdayDifference < weekdayDifference)
          {
            startWeekday = possibleStartWeekday;
            weekdayDifference = possibleWeekdayDifference;
          }
        }
        // See https://stackoverflow.com/a/563442/3538165.
        const start = new Date(listedStartDay.valueOf());
        start.setDate(start.getDate() + weekdayDifference);
        const [startHours, startMinutes] =
              timeStringToHoursAndMinutes(slot.scheduleStartTime);
        start.setHours(startHours);
        start.setMinutes(startMinutes);
        const end = new Date(start.valueOf());
        const [endHours, endMinutes] =
              timeStringToHoursAndMinutes(slot.scheduleEndTime);
        end.setHours(endHours);
        end.setMinutes(endMinutes);
        const freq = "WEEKLY";
        const until = listedEndDay;
        const interval = 1;
        const byday = slot.scheduleDays.split("").map(convertDayToICal);
        const rrule = {
          freq, until, interval, byday,
        };
        cal.addEvent(subject, description, location, start, end, rrule);
      }
    }
  }
  cal.download("hyperschedule-export");
}

/// Startup actions

attachListeners();
readStateFromLocalStorage();
handleGlobalStateUpdate();
retrieveCourseDataUntilSuccessful();
autoUpdateNumCourseSearchPagesDisplayed();

/// Closing remarks

// Local Variables:
// outline-regexp: "///+"
// End:<|MERGE_RESOLUTION|>--- conflicted
+++ resolved
@@ -753,8 +753,6 @@
     placeholder: createCourseEntity("placeholder").outerHTML,
     acceptFrom: '.sortable-list, .folder-list'
   });
-<<<<<<< HEAD
-  printButton.addEventListener("click", downloadPDF);
   addFolderButton.addEventListener("click",addFolder);
   selectedCoursesList.addEventListener("contextmenu",(event) => {
     rightClickMenu.classList.add("show-right-click-menu"); 
@@ -767,14 +765,12 @@
     rightClickMenu.classList.add("hide-right-click-menu");
     rightClickMenu.classList.remove("show-right-click-menu");
   })
-=======
   printAllButton.addEventListener("click", () => {
     downloadPDF(false)
   });
   printStarredButton.addEventListener("click", () => {
     downloadPDF(true)
   });
->>>>>>> 0e0e08bf
   settingsButton.addEventListener("click", showSettingsModal);
 
   selectedCoursesList.addEventListener("sortupdate", readSelectedCoursesList);
@@ -2187,10 +2183,10 @@
 
   let pdfCourses = [];
   if (!starredOnly) {
-    pdfCourses = gSelectedCourses;
+    pdfCourses = gSelectedCoursesAndFolders;
   }
   else {
-    for (const course of gSelectedCourses) {
+    for (const course of gSelectedCoursesAndFolders) {
       if (course.starred) {
         pdfCourses.push(course);
       }
@@ -2198,11 +2194,7 @@
   }
 
   // course entities
-<<<<<<< HEAD
-  for (const course of computeSchedule(gSelectedCoursesAndFolders))
-=======
   for (const course of computeSchedule(pdfCourses))
->>>>>>> 0e0e08bf
   {
     for (const slot of course.courseSchedule)
     {
