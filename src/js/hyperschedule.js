// To see the outline of this file from Emacs, run M-x
// outline-minor-mode and then press C-c @ C-t. To also show the
// top-level functions and variable declarations in each section, run
// M-x occur with the following query: ^\(///+\|const\|\(async \)?function\|let\)

/// Globals
//// Data constants

const millisecondsPerHour = 3600 * 1000;

const courseSearchPageSize = 20;

const courseSearchPagesShownStart = 3;
const extraPagesToLoad = 2;

const apiURL = API_URL; // replaced by Babel with a string literal

const greyConflictCoursesOptions = ["none", "starred", "all"];


//// DOM elements

const courseSearchToggle = document.getElementById("course-search-toggle");
const scheduleToggle = document.getElementById("schedule-toggle");

const closedCoursesToggle = document.getElementById("closed-courses-toggle");
const hideAllConflictingCoursesToggle = document.getElementById("all-conflicting-courses-toggle");
const hideStarredConflictingCoursesToggle = document.getElementById("star-conflicting-courses-toggle");

const courseSearchScheduleColumn = document.getElementById("course-search-schedule-column");
const courseSearchColumn = document.getElementById("course-search-column");
const scheduleColumn = document.getElementById("schedule-column");

const courseSearchInput = document.getElementById("course-search-course-name-input");
const courseSearchResultsList = document.getElementById("course-search-results-list");

const selectedCoursesColumn = document.getElementById("selected-courses-column");
const importExportDataButton = document.getElementById("import-export-data-button");
const printDropdown = document.getElementById("print-dropdown");
const printAllButton = document.getElementById("print-button-all");
const printStarredButton = document.getElementById("print-button-starred");
const settingsButton = document.getElementById("settings-button");

const conflictCoursesRadios = document.getElementsByName("conflict-courses");

const courseDescriptionBox = document.getElementById("course-description-box");
const courseDescriptionBoxOuter = document.getElementById("course-description-box-outer");

const selectedCoursesList = document.getElementById("selected-courses-list");

const scheduleTable = document.getElementById("schedule-table");
const scheduleTableBody = document.getElementById("schedule-table-body");
const creditCountText = document.getElementById("credit-count");

const importExportTextArea = document.getElementById("import-export-text-area");
const importExportICalButton = document.getElementById('import-export-ical-button');
const importExportSaveChangesButton = document.getElementById("import-export-save-changes-button");
const importExportCopyButton = document.getElementById("import-export-copy-button");

//// Global state

// Persistent data.
let gApiData = null;
let gSelectedCourses = [];
let gScheduleTabSelected = false;
let gShowClosedCourses = true;
let gHideAllConflictingCourses = false;
let gHideStarredConflictingCourses = false;
let gGreyConflictCourses = greyConflictCoursesOptions[0];

// Transient data.
let gCurrentlySorting = false;
let gCourseSearchPagesShown = courseSearchPagesShownStart;
// gMaxCourseSearchPage starts as Infinity and stays infinity until we
// exhaust the search result, at which point, it is calculated and set.
let gMaxCourseSearchPage = Infinity;
let gNextIncrementalCourseSearchIndex = null;

/// Utility functions
//// JavaScript utility functions

function isString(obj)
{
  return typeof obj === "string" || obj instanceof String;
}

// Modulo operator, because % computes remainder and not modulo.
function mod(n, m)
{
  let rem = n % m;
  if (rem < 0)
  {
    rem += m;
  }
  return rem;
}

// Convert YYYY-MM-DD to Date. Taken from
// https://stackoverflow.com/a/7151607/3538165.
function parseDate(dateStr)
{
  const [year, month, day] = dateStr.split("-");
  return new Date(year, month - 1, day);
}

// https://stackoverflow.com/a/2593661
function quoteRegexp(str)
{
  return (str+"").replace(/[.?*+^$[\]\\(){}|-]/g, "\\$&");
}

function arraysEqual(arr1, arr2, test)
{
  if (arr1.length !== arr2.length)
  {
    return false;
  }
  for (let idx = 0; idx < arr1.length; ++idx)
  {
    if (test ? !test(arr1[idx], arr2[idx]) : (arr1[idx] !== arr2[idx]))
    {
      return false;
    }
  }
  return true;
}

function compareArrays(arr1, arr2)
{
  let idx1 = 0;
  let idx2 = 0;
  while (idx1 < arr1.length && idx2 < arr2.length)
  {
    if (arr1[idx1] < arr2[idx2])
    {
      return -1;
    }
    else if (arr1[idx1] > arr2[idx2])
    {
      return 1;
    }
    else
    {
      ++idx1;
      ++idx2;
    }
  }
  if (arr1.length < arr2.length)
  {
    return -1;
  }
  else if (arr1.length > arr2.length)
  {
    return 1;
  }
  else
  {
    return 0;
  }
}

// https://stackoverflow.com/a/29018745/3538165
function binarySearch(ar, el, compare_fn) {
  var m = 0;
  var n = ar.length - 1;
  while (m <= n) {
    var k = (n + m) >> 1;
    var cmp = compare_fn(el, ar[k]);
    if (cmp > 0) {
      m = k + 1;
    } else if(cmp < 0) {
      n = k - 1;
    } else {
      return k;
    }
  }
  return -m - 1;
}

function formatList(list, none)
{
  if (list.length === 0)
  {
    if (none === undefined)
    {
      return "(none)";
    }
    else
    {
      return none || "(none)";
    }
  }
  else if (list.length === 1)
  {
    return list[0];
  }
  else if (list.length === 2)
  {
    return list[0] + " and " + list[1];
  }
  else {
    return list.slice(0, list.length - 1).join(", ") +
      ", and " + list[list.length - 1];
  }
}

function deepCopy(obj)
{
  return JSON.parse(JSON.stringify(obj));
}

function weekdayCharToInteger(weekday)
{
  const index = "UMTWRFS".indexOf(weekday);
  if (index < 0)
  {
    throw Error("Invalid weekday: " + weekday);
  }
  return index;
}

function readFromLocalStorage(key, pred, def)
{
  const jsonString = localStorage.getItem(key);
  if (!jsonString)
  {
    return def;
  }
  try
  {
    const obj = JSON.parse(jsonString);
    if (pred(obj))
    {
      return obj;
    }
    else
    {
      return def;
    }
  }
  catch (err)
  {
    return def;
  }
}

function catchEvent(event)
{
  event.stopPropagation();
}

//// Time utility functions

function timeStringToHoursAndMinutes(timeString)
{
  return [parseInt(timeString.substring(0, 2), 10),
          parseInt(timeString.substring(3, 5), 10)];
}

function timeStringToHours(timeString)
{
  const [hours, minutes] = timeStringToHoursAndMinutes(timeString);
  return hours + minutes / 60;
}

function timeStringTo12HourString(timeString)
{
  let [hours, minutes] = timeStringToHoursAndMinutes(timeString);
  const pm = hours >= 12;
  hours -= 1;
  hours %= 12;
  hours += 1;
  return hours.toString().padStart(2, "0") + ":" +
    minutes.toString().padStart(2, "0") + " " + (pm ? "PM" : "AM");
}

async function runWithExponentialBackoff(
  task, failureDelay, backoffFactor, fetchDesc)
{
  while (true)
  {
    console.log(`Attempting to ${fetchDesc}...`);
    try
    {
      await task();
      break;
    }
    catch (err)
    {
      console.error(err);
      console.log(`Trying again to ${fetchDesc} in ${failureDelay}ms`);
      await new Promise(resolve => setTimeout(resolve, failureDelay));
      failureDelay *= backoffFactor;
    }
  }
}

//// DOM utility functions

function hideEntity(entity)
{
  entity.classList.add("hidden");
}

function showEntity(entity)
{
  entity.classList.remove("hidden");
}

function setEntityVisibility(entity, visible)
{
  if (visible)
  {
    showEntity(entity);
  }
  else
  {
    hideEntity(entity);
  }
}

function setButtonSelected(button, selected)
{
  const classAdded = selected ? "btn-primary" : "btn-light";
  const classRemoved = selected ? "btn-light" : "btn-primary";
  button.classList.add(classAdded);
  button.classList.remove(classRemoved);
}

function removeEntityChildren(entity)
{
  while (entity.hasChildNodes())
  {
    entity.removeChild(entity.lastChild);
  }
}

//// Course and schedule utility functions
///// Course property queries

function isCourseClosed(course)
{
  return course.courseEnrollmentStatus == "closed";
}

function courseToString(course)
{
  return course.courseName + " (" +
    course.courseEnrollmentStatus + ", " +
    course.courseSeatsFilled + "/" +
    course.courseSeatsTotal + " seats filled)";
}

function courseToInstructorLastnames(course)
{
  return course.courseInstructors.map(fullName => fullName.split(",")[0]).join(",");
}

function coursesEqual(course1, course2) {
  return course1.courseCode === course2.courseCode;
}

function termListDescription(terms, termCount)
{
  if (termCount > 10)
  {
    return "Complicated schedule";
  }

  if (termCount === 1)
  {
    return "Full-semester course";
  }

  const numbers = _.map(term => {
    switch (term)
    {
      case 0: return "first";
      case 1: return "second";
      case 2: return "third";
      case 3: return "fourth";
      case 4: return "fifth";
      case 5: return "sixth";
      case 6: return "seventh";
      case 7: return "eighth";
      case 8: return "ninth";
      case 9: return "tenth";
      default: return "unknown";
    }
  }, terms);

  const qualifier = (termCount => {
    switch (termCount)
    {
      case 2: return "half";
      case 3: return "third";
      case 4: return "quarter";
      case 5: return "fifth";
      case 6: return "sixth";
      case 7: return "seventh";
      case 8: return "eighth";
      case 9: return "ninth";
      case 10: return "tenth";
      default: return "unknown";
    }
  })(termCount);

  return _.capitalize(`${formatList(numbers)} ${qualifier}-semester course`);
}

function generateCourseDescription(course)
{
  const description = [];

  const summaryLine = course.courseCode + " " + course.courseName;
  description.push(summaryLine);

  const times = course.courseSchedule.map(generateScheduleSlotDescription);
  for (const time of times)
  {
    description.push(time);
  }

  const instructors = formatList(course.courseInstructors);
  description.push(instructors);

  let partOfYear;
  if (_.isEmpty(course.courseSchedule))
  {
    partOfYear = "No scheduled meetings";
  }
  else
  {
    const meeting = course.courseSchedule[0];
    partOfYear = termListDescription(
      meeting.scheduleTerms, meeting.scheduleTermCount
    );
  }
  const credits = parseFloat(course.courseCredits);
  const creditsString = credits + " credit" +
        (credits !== 1 ? "s" : "");
  description.push(`${partOfYear}, ${creditsString}`);

  if (course.courseDescription !== null)
  {
    description.push(course.courseDescription);
  }

  const enrollment = course.courseEnrollmentStatus.charAt(0).toUpperCase() +
    course.courseEnrollmentStatus.slice(1) + ", " +
    course.courseSeatsFilled + "/" +
    course.courseSeatsTotal + " seats filled";
  description.push(enrollment);

  return description;
}

function getCourseColor(course, format = "hex")
{
  let hue = "random";
  let seed = CryptoJS.MD5(course.courseCode).toString();

  if (course.starred || !courseInSchedule(course)) {
    switch (gGreyConflictCourses) {
      case greyConflictCoursesOptions[0]:
        break;

      case greyConflictCoursesOptions[1]:
        if (courseConflictWithSchedule(course, true)) {
          hue = "monochrome";
          seed = "-10";
        }
        break;

      case greyConflictCoursesOptions[2]:
        if (courseConflictWithSchedule(course, false)) {
          hue = "monochrome";
          seed = "-10";
        }
        break;
    }
  }

  return getRandomColor(hue, seed, format);
}

function getRandomColor(hue, seed, format = "hex") {
  return randomColor({
    hue: hue,
    luminosity: "light",
    seed: seed,
    format,
  });
}

///// Course search

function courseMatchesSearchQuery(course, query)
{
  
  for (let subquery of query)
  {
    if (course.courseCode.match(subquery) ||
        course.courseCode.replace(/ /g, "").match(subquery) ||
        course.courseName.match(subquery))
    {
      continue;
    }
    let foundMatch = false;
    for (let instructor of course.courseInstructors)
    {
      if (instructor.match(subquery))
      {
        foundMatch = true;
        break;
      }
    }
    if (foundMatch)
    {
      continue;
    }
    return false;
  }
  return true;
}

function coursePassesTextFilters(course, textFilters)
{
  const lowerCourseCode = course.courseCode.toLowerCase();
  const dept = lowerCourseCode.split(" ")[0];
  const col = lowerCourseCode.split(" ")[2].split("-")[0];

  if ((textFilters["dept:"] && !dept.match(textFilters["dept:"]))
    || (textFilters["col:"] && !col.match(textFilters["col:"])))
  {
    return false;
  }
  return true;
}

///// Course scheduling

function generateScheduleSlotDescription(slot)
{
  return slot.scheduleDays + " " + timeStringTo12HourString(slot.scheduleStartTime) + " – " +
    timeStringTo12HourString(slot.scheduleEndTime) + " at " + slot.scheduleLocation;
}

function coursesMutuallyExclusive(course1, course2)
{
  return arraysEqual(course1.courseMutualExclusionKey,
                     course2.courseMutualExclusionKey);
}

function coursesConflict(course1, course2)
{
  for (let slot1 of course1.courseSchedule)
  {
    for (let slot2 of course2.courseSchedule)
    {
      const parts = math.lcm(slot1.scheduleTermCount, slot2.scheduleTermCount);
      if (!_.some(idx => (
        slot1.scheduleTerms.indexOf(idx / slot2.scheduleTermCount) != -1 &&
          slot2.scheduleTerms.indexOf(idx / slot1.scheduleTermCount) != -1
      ), _.range(0, parts)))
      {
        return false;
      }
      let daysOverlap = false;
      for (let day1 of slot1.scheduleDays)
      {
        if (slot2.scheduleDays.indexOf(day1) !== -1)
        {
          daysOverlap = true;
          break;
        }
      }
      if (!daysOverlap)
      {
        continue;
      }
      const start1 = timeStringToHours(slot1.scheduleStartTime);
      const end1 = timeStringToHours(slot1.scheduleEndTime);
      const start2 = timeStringToHours(slot2.scheduleStartTime);
      const end2 = timeStringToHours(slot2.scheduleEndTime);
      if (end1 <= start2 || start1 >= end2)
      {
        continue;
      }
      else
      {
        return true;
      }
    }
  }
  return false;
}

function courseConflictWithSchedule(course, starredOnly) {
  const schedule = computeSchedule(gSelectedCourses);

  for (let existingCourse of schedule) {
    if ((!starredOnly || existingCourse.starred === starredOnly)
      && !coursesEqual(existingCourse, course)
      && coursesConflict(course, existingCourse)) {
      return true;
    }
  }
  return false;
}

function courseInSchedule(course) {
  const schedule = computeSchedule(gSelectedCourses);

  for (let existingCourse of schedule) {
    if (coursesEqual(existingCourse, course)) {
      return true;
    }
  }
  return false;
}

function computeSchedule(courses)
{
  const schedule = [];
  for (let course of courses)
  {
    if (course.selected && course.starred)
    {
      schedule.unshift(course);
    }
  }
  for (let course of courses)
  {
    // We already took care of the starred courses up earlier.
    if (!course.selected || course.starred)
    {
      continue;
    }
    let conflicts = false;
    for (let existingCourse of schedule)
    {
      if (coursesMutuallyExclusive(course, existingCourse) ||
          coursesConflict(course, existingCourse))
      {
        conflicts = true;
        break;
      }
    }
    if (!conflicts)
    {
      schedule.push(course);
    }
  }
  return schedule;
}

/**
 * Given an array of integers in sorted order, determine the beginning
 * and end of each run of consecutive integers. For example:
 *
 * getConsecutiveRanges([0,1,2,4,5,8,10,12,13,14,15,20])
 *   => [[0,2], [4,5], [8,8], [10,10], [12,15], [20,20]]
 */
function getConsecutiveRanges(nums)
{
  const groups = [];
  let group = [];
  _.forEach(([idx, num]) => {
    if (idx > 0 && nums[idx - 1] !== nums[idx] - 1)
    {
      groups.push(group);
      group = [];
    }
    group.push(num);
  }, _.entries(nums));
  groups.push(group);
  return _.map(group => [_.min(group), _.max(group)], groups);
}

///// Course schedule queries

function computeCreditCountDescription(schedule) {
  let totalCredits = 0;
  let starredCredits = 0;
  for (let course of schedule)
  {
    let credits = parseFloat(course.courseCredits);
    totalCredits += credits;
    if (course.starred)
    {
      starredCredits += credits;
    }
  }
  return "Scheduled: " + totalCredits + " credit" +
    (totalCredits !== 1 ? "s" : "") + " (" +
    starredCredits + " starred)";
}

//// Global state queries

function courseAlreadyAdded(course)
{
  return _.some(selectedCourse => {
    return selectedCourse.courseCode === course.courseCode;
  }, gSelectedCourses);
}

/// API retrieval

async function retrieveAPI(endpoint)
{
  const httpResponse = await fetch(apiURL + endpoint);
  if (!httpResponse.ok)
  {
    throw Error(`Received API error for endpoint ${endpoint}: ` +
                `${httpResponse.status} ${httpResponse.statusText}`);
  }
  return await httpResponse.json();
}

/// DOM manipulation
//// DOM setup

function attachListeners()
{
  window.onload = onResize();

  courseSearchToggle.addEventListener("click", displayCourseSearchColumn);
  scheduleToggle.addEventListener("click", displayScheduleColumn);
  closedCoursesToggle.addEventListener("click", toggleClosedCourses);
  hideAllConflictingCoursesToggle.addEventListener("click",toggleAllConflictingCourses);
  hideStarredConflictingCoursesToggle.addEventListener("click",toggleStarredConflictingCourses);
  courseSearchInput.addEventListener("keyup", handleCourseSearchInputUpdate);
  importExportDataButton.addEventListener("click", showImportExportModal);
  importExportICalButton.addEventListener("click", downloadICalFile);
  importExportSaveChangesButton.addEventListener(
    "click", saveImportExportModalChanges);
  sortable(".sortable-list", {
    forcePlaceholderSize: true,
    placeholder: createCourseEntity("placeholder").outerHTML,
  });
  printAllButton.addEventListener("click", () => {
    downloadPDF(false)
  });
  printStarredButton.addEventListener("click", () => {
    downloadPDF(true)
  });
  settingsButton.addEventListener("click", showSettingsModal);

  selectedCoursesList.addEventListener("sortupdate", readSelectedCoursesList);
  selectedCoursesList.addEventListener("sortstart", () => {
    gCurrentlySorting = true;
  });
  selectedCoursesList.addEventListener("sortstop", () => {
    gCurrentlySorting = false;
  });

  for (let i = 0; conflictCoursesRadios[i]; i++) {
    conflictCoursesRadios[i].addEventListener("click", () => {
      gGreyConflictCourses = greyConflictCoursesOptions[i];
      toggleConflictCourses();
    })
  }

  window.addEventListener("resize", updateCourseDescriptionBoxHeight);
  window.addEventListener("resize", onResize);

  // Attach import/export copy button
  let clipboard = new Clipboard("#import-export-copy-button");
  clipboard.on("success", (e) => {
    if (!importExportCopyButton.classList.contains("copy-button-copied"))
    {
      importExportCopyButton.classList.add("copy-button-copied");
    }
  });
  clipboard.on("error", (e) => {
    importExportCopyButton.classList.add("copy-button-error");
  });

  $("#import-export-modal").on("hidden.bs.modal", () => {
    importExportCopyButton.classList.remove("copy-button-copied");
    importExportCopyButton.classList.remove("copy-button-error");
  });
}

function onResize() {
  updateSearchScheduleColumn();
  updateSelectedCoursesWrapper();
  updateSelectedCoursesBar();
  updateCourseSearchBar();
}

function updateNumCourseSearchPagesDisplayed()
{
  let currentScrollPosition = courseSearchResultsList.scrollTop;
  let scrollMaxPosition = courseSearchResultsList.scrollHeight;
  let scrollHeightLeft = scrollMaxPosition - currentScrollPosition;
  let screenHeight = document.documentElement.clientHeight;

  if (scrollHeightLeft < 2 * screenHeight)
  {
    setCourseSearchPagesDisplayed("more");
  }
}

function autoUpdateNumCourseSearchPagesDisplayed()
{
  updateNumCourseSearchPagesDisplayed();
  setTimeout(autoUpdateNumCourseSearchPagesDisplayed, 100);
}

//// DOM element creation

function createCourseLoadingMessage()
{
  const listItem = document.createElement("li");
  listItem.id = "course-search-placeholder";
  listItem.setAttribute("data-placeholder", "true");
  const text = document.createTextNode("Loading courses...");
  listItem.appendChild(text);
  return listItem;
}

function createCourseSearchEndOfResult(hasResult = true)
{
  const listItem = document.createElement("li");
  listItem.id = "course-search-placeholder";
  listItem.setAttribute("data-placeholder", "true");
  let text;
  if (hasResult)
  {
    text = document.createTextNode("End of results");
  }
  else
  {
    text = document.createTextNode("No results");
  }
  listItem.setAttribute("style", "color: grey");
  listItem.appendChild(text);
  return listItem;
}

function createCourseEntity(course, attrs)
{
  attrs = attrs || {};
  const idx = attrs.idx;
  const alreadyAdded = attrs.alreadyAdded;

  const listItem = document.createElement("li");
  listItem.classList.add("course-box");

  const listItemContent = document.createElement("div");
  listItemContent.classList.add("course-box-content");
  if (course !== "placeholder")
  {
    listItemContent.style["background-color"] = getCourseColor(course);
  }
  listItemContent.addEventListener("click", () => {
    setCourseDescriptionBox(course);
  });
  listItem.appendChild(listItemContent);

  const selectLabel = document.createElement("label");
  selectLabel.classList.add("course-box-select-label");

  const selectIcon = document.createElement("i");
  selectIcon.classList.add("course-box-select-icon");
  selectIcon.classList.add("icon");
  if (!!course.selected) {
    selectLabel.classList.add("course-selected");
    selectIcon.classList.add("ion-android-checkbox");
  }
  else
  {
    selectIcon.classList.add("ion-android-checkbox-outline-blank");
  }

  const selectToggle = document.createElement("input");
  selectToggle.setAttribute("type", "checkbox");
  selectToggle.classList.add("course-box-button");
  selectToggle.classList.add("course-box-toggle");
  selectToggle.classList.add("course-box-select-toggle");
  selectToggle.checked = !!course.selected;
  selectToggle.addEventListener("change", () => {
    if (selectLabel.classList.contains("course-selected")) {
      selectLabel.classList.remove("course-selected");
      selectIcon.classList.remove("ion-android-checkbox");
      selectIcon.classList.add("ion-android-checkbox-outline-blank");
    }
    else
    {
      selectLabel.classList.add("course-selected");
      selectIcon.classList.remove("ion-android-checkbox-outline-blank");
      selectIcon.classList.add("ion-android-checkbox");
    }

    toggleCourseSelected(course);
  });
  selectToggle.addEventListener("click", catchEvent);
  selectLabel.addEventListener("click", catchEvent);
  selectLabel.appendChild(selectToggle);
  selectLabel.appendChild(selectIcon);
  listItemContent.appendChild(selectLabel);

  const starLabel = document.createElement("label");
  starLabel.classList.add("course-box-star-label");

  const starToggle = document.createElement("input");
  starToggle.setAttribute("type", "checkbox");
  starToggle.classList.add("course-box-button");
  starToggle.classList.add("course-box-toggle");
  starToggle.classList.add("course-box-star-toggle");

  const starIcon = document.createElement("i");
  starIcon.classList.add("course-box-star-icon");
  starIcon.classList.add("icon");

  if (course !== "placeholder")
  {
    starLabel.classList.add("star-visible");
  }
  starToggle.checked = !!course.starred;
  if (!!course.starred) {
    starLabel.classList.add("star-checked");
    starIcon.classList.add("ion-android-star");
  }
  else
  {
    starIcon.classList.add("ion-android-star-outline");
  }
  starToggle.addEventListener("change", () => {
    if (starLabel.classList.contains("star-checked"))
    {
      starLabel.classList.remove("star-checked");
      starIcon.classList.remove("ion-android-star");
      starIcon.classList.add("ion-android-star-outline");
    }
    else
    {
      starLabel.classList.add("star-checked");
      starIcon.classList.remove("ion-android-star-outline");
      starIcon.classList.add("ion-android-star");
    }

    toggleCourseStarred(course);
  });
  starToggle.addEventListener("click", catchEvent);
  starLabel.addEventListener("click", catchEvent);

  starLabel.appendChild(starToggle);
  starLabel.appendChild(starIcon);
  listItemContent.appendChild(starLabel);

  const textBox = document.createElement("p");
  textBox.classList.add("course-box-text");
  listItemContent.appendChild(textBox);

  let courseCode;
  let text;
  if (course === "placeholder")
  {
    courseCode = "placeholder";
    text = "placeholder";
  }
  else
  {
    courseCode = course.courseCode;
    text = courseToString(course);
  }

  const courseCodeContainer = document.createElement("span");
  const courseCodeNode = document.createTextNode(courseCode);
  courseCodeContainer.classList.add("course-box-course-code");
  courseCodeContainer.appendChild(courseCodeNode);

  const courseNameNode = document.createTextNode(text);

  textBox.appendChild(courseCodeContainer);
  textBox.appendChild(courseNameNode);

  if (!alreadyAdded)
  {
    const addButton = document.createElement("i");
    addButton.classList.add("course-box-button");
    addButton.classList.add("course-box-add-button");
    addButton.classList.add("icon");
    addButton.classList.add("ion-plus");

    addButton.addEventListener("click", () => {
      addCourse(course);
    });
    addButton.addEventListener("click", catchEvent);
    listItemContent.appendChild(addButton);
  }

  const removeButton = document.createElement("i");
  removeButton.classList.add("course-box-button");
  removeButton.classList.add("course-box-remove-button");
  removeButton.classList.add("icon");
  removeButton.classList.add("ion-close");
  removeButton.addEventListener("click", () => {
    removeCourse(course);
  });
  removeButton.addEventListener("click", catchEvent);
  listItemContent.appendChild(removeButton);

  if (course === "placeholder")
  {
    listItem.classList.add("placeholder");
  }

  if (idx !== undefined)
  {
    listItem.setAttribute("data-course-index", idx);
  }

  return listItem;
}

function createSlotEntities(course, slot)
{
  const entities = [];
  for (const slot of course.courseSchedule)
  {
    const startTime = timeStringToHours(slot.scheduleStartTime);
    const endTime = timeStringToHours(slot.scheduleEndTime);
    const timeSince8am = (startTime - 8);
    const duration = endTime - startTime;
    const text = course.courseName;
    const verticalOffsetPercentage = (timeSince8am + 1) / 16 * 100;
    const heightPercentage = duration / 16 * 100;
    for (const day of slot.scheduleDays)
    {
      const dayIndex = "MTWRF".indexOf(day);
      if (dayIndex === -1)
      {
        continue;
      }

      for (const [left, right] of getConsecutiveRanges(slot.scheduleTerms))
      {
        const horizontalOffsetPercentage =
              (dayIndex + 1 + left / slot.scheduleTermCount) / 6 * 100;
        const widthPercentage = ((right - left + 1) / slot.scheduleTermCount) / 6 * 100;
        const style =
              `top: ${verticalOffsetPercentage}%; ` +
              `left: ${horizontalOffsetPercentage}%; ` +
              `width: ${widthPercentage}%; ` +
              `height: ${heightPercentage}%; `;

        const wrapper = document.createElement("div");
        wrapper.setAttribute("style", style);
        wrapper.classList.add("schedule-slot-wrapper");

        const div = document.createElement("div");
        wrapper.appendChild(div);

        div.classList.add("schedule-slot");
        if (course.starred)
        {
          div.classList.add("schedule-slot-starred");
        }

        div.style["background-color"] = getCourseColor(course);

        wrapper.addEventListener("click", () => {
          setCourseDescriptionBox(course);
        });

        const courseCodeContainer = document.createElement("p");
        const courseNameContainer = document.createElement("p");
        const courseCodeNode = document.createTextNode(course.courseCode);
        const courseNameNode = document.createTextNode(
          course.courseName + " (" + course.courseSeatsFilled + "/" + course.courseSeatsTotal + ")");
        courseCodeContainer.classList.add("schedule-slot-course-code");
        courseNameContainer.classList.add("schedule-slot-course-name");
        courseCodeContainer.appendChild(courseCodeNode);
        courseNameContainer.appendChild(courseNameNode);

        const textContainer = document.createElement("p");
        textContainer.classList.add("schedule-slot-text-wrapper");

        textContainer.appendChild(courseCodeContainer);
        textContainer.appendChild(courseNameContainer);

        div.appendChild(textContainer);

        entities.push(wrapper);
      }
    }
  }
  return entities;
}

//// DOM queries

function processSearchText()
{
  const searchText = courseSearchInput.value.trim().split(/\s+/);
  const filterKeywords = ["dept:", "col:"]
  let filtersText = [];
  let queryText = [];

  for (let text of searchText)
  {
    text = text.toLowerCase();
    if (_.some(filter => {
      return text.includes(filter);
    },filterKeywords))
    {
      filtersText.push(text);
    } else {
      queryText.push(text);
    }
  }

  const query = getSearchQuery(queryText);
  const filters = getSearchTextFilters(filtersText);

  return [query, filters];
  
}

function getSearchQuery(searchTextArray)
{
  return searchTextArray.map(subquery => {
      return new RegExp(quoteRegexp(subquery), "i");
    });
}

function getSearchTextFilters(filtersTextArray)
{
  let filter = {};
  for (let text of filtersTextArray)
  {
    const keyword = text.split(":")[0] + ":";
    const filterText = text.split(":")[1];
    filter[keyword] = filterText;
  }
  return filter;
}

//// DOM updates
///// DOM updates due to global state change

function updateTabToggle()
{
  setEntityVisibility(scheduleColumn, gScheduleTabSelected);
  setButtonSelected(scheduleToggle, gScheduleTabSelected);

  setEntityVisibility(courseSearchColumn, !gScheduleTabSelected);
  setButtonSelected(courseSearchToggle, !gScheduleTabSelected);
}

function updateShowClosedCoursesCheckbox()
{
  closedCoursesToggle.checked = gShowClosedCourses;
}

function updateShowConflictingCoursesCheckbox()
{
  hideAllConflictingCoursesToggle.checked = gHideAllConflictingCourses;
  hideStarredConflictingCoursesToggle.checked = gHideStarredConflictingCourses;
}

function updateConflictCoursesRadio()
{
  switch(gGreyConflictCourses)
  {
    case(greyConflictCoursesOptions[0]):
      conflictCoursesRadios[0].checked = true;
      break;

    case(greyConflictCoursesOptions[1]):
      conflictCoursesRadios[1].checked = true;
      break;

    case(greyConflictCoursesOptions[2]):
      conflictCoursesRadios[2].checked = true;
      break;

    default:
      conflictCoursesRadios[0].checked = true;
  }
}

function updateCourseSearchResults(attrs)
{
  attrs = attrs || {};
  const incremental = attrs.incremental;

  if (!incremental)
  {
    gMaxCourseSearchPage = Infinity;
    gNextIncrementalCourseSearchIndex = null;
  }

  if (gApiData === null)
  {
    let child;
    while ((child = courseSearchResultsList.lastChild))
    {
      courseSearchResultsList.removeChild(child);
    }
    courseSearchResultsList.appendChild(createCourseLoadingMessage());
    return;
  }

  let numToShow = gCourseSearchPagesShown * courseSearchPageSize;

  // Remove courses that should no longer be shown (or all courses, if
  // updating non-incrementally).
  while (courseSearchResultsList.childElementCount >
         (incremental ? numToShow : 0))
  {
    // Make sure to remove from the end.
    courseSearchResultsList.removeChild(courseSearchResultsList.lastChild);
  }

  let numAlreadyShown = courseSearchResultsList.childElementCount;
  let allCoursesDisplayed = true;
  // 0 in case of non-incremental update
  let numAdded = numAlreadyShown;
  let courseListIndex = gNextIncrementalCourseSearchIndex || 0;

  const queryAndFilters = processSearchText();
  const query = queryAndFilters[0];
  const textFilters = queryAndFilters[1];

  let index = 0;
  _.forEach((course) => {
    if (index++ < courseListIndex)
      return null;
    const matchesQuery = courseMatchesSearchQuery(course, query);
    const passesTextFilters = coursePassesTextFilters(course, textFilters);
<<<<<<< HEAD
    if (matchesQuery && passesTextFilters 
      && (gShowClosedCourses || !isCourseClosed(course)))
=======
    if (matchesQuery && passesTextFilters && (gShowClosedCourses || !isCourseClosed(course)) && ( !gHideStarredConflictingCourses || !courseConflictWithSchedule(course,true) ) && ( !gHideAllConflictingCourses || !courseConflictWithSchedule(course,false)))
>>>>>>> 54c36ef6
    {
      if (numAdded >= numToShow)
      {
        // If we've already added all the courses we were supposed to,
        // abort.
        allCoursesDisplayed = false;
        return false;
      }
      ++numAdded;
      const alreadyAdded = courseAlreadyAdded(course);
      courseSearchResultsList.appendChild(
        createCourseEntity(course, { alreadyAdded }));
    }
    return null;
  }, gApiData.data.courses);
  gNextIncrementalCourseSearchIndex = courseListIndex;
  if (allCoursesDisplayed)
  {
    let hasResult = numAdded != 0;
    courseSearchResultsList.appendChild(createCourseSearchEndOfResult(hasResult));
    gMaxCourseSearchPage = Math.ceil(numAdded / courseSearchPageSize);
    gCourseSearchPagesShown = gMaxCourseSearchPage;
  }
}

function updateSelectedCoursesList()
{
  if (gCurrentlySorting)
  {
    // Defer to after the user has finished sorting, otherwise we mess
    // up the drag and drop.
    setTimeout(updateSelectedCoursesList, 100);
    return;
  }
  while (selectedCoursesList.hasChildNodes())
  {
    selectedCoursesList.removeChild(selectedCoursesList.lastChild);
  }
  for (let idx = 0; idx < gSelectedCourses.length; ++idx)
  {
    const course = gSelectedCourses[idx];
    selectedCoursesList.appendChild(createCourseEntity(course, { idx }));
  }
  sortable(".sortable-list");
}

function updateSchedule()
{
  const schedule = computeSchedule(gSelectedCourses);
  while (scheduleTable.getElementsByClassName("schedule-slot").length > 0)
  {
    const element =
          scheduleTable.getElementsByClassName("schedule-slot-wrapper")[0];
    element.parentNode.removeChild(element);
  }
  for (let course of schedule)
  {
    const entities = createSlotEntities(course);
    _.forEach(e => scheduleTable.appendChild(e), entities);
  }
  creditCountText.textContent = computeCreditCountDescription(schedule);
}

///// DOM updates due to display changes

function updateCourseDescriptionBoxHeight() {
  if (!courseDescriptionBoxOuter.classList
      .contains("course-description-box-visible")) {
    return;
  }
  courseDescriptionBoxOuter.style.height =
    "" + courseDescriptionBox.scrollHeight + "px";

  courseDescriptionBoxOuter.style.marginBottom = "9px";
}

function updateCourseSearchBar() {
  const courseSearchInputWrapper = document.getElementById("course-search-course-name-input-wrapper");
  const helpButtonWrapper = document.getElementById("help-button-wrapper");
  const helpButton = document.getElementById("help-button");
  const filterButtonWrapper = document.getElementById("filter-button-wrapper");
  const filterButton = document.getElementById("filter-button");

  // default value
  let tableValue = "table-cell";
  let marginValue = "0 auto";

  let minSearchInputWidth = 100;
  if (courseSearchColumn.offsetWidth < 
    (minSearchInputWidth + filterButton.offsetWidth + helpButton.offsetWidth)) {
    tableValue = "table-row";
    marginValue = "5px auto";
  }
  courseSearchInputWrapper.style.display = tableValue;
  courseSearchInput.style.margin = marginValue;
  helpButtonWrapper.style.display = tableValue;
  helpButton.style.margin = marginValue;
  filterButtonWrapper.style.display = tableValue;
  filterButton.style.margin = marginValue
}

function updateSelectedCoursesBar() {
  const githubLink = document.getElementById("github-link");
  const importExportButtonWrapper = document.getElementById("import-export-data-button-wrapper");
  const printDropdownWrapper = document.getElementById("print-dropdown-wrapper");
  const settingsButtonWrapper = document.getElementById("settings-button-wrapper");

  // default values
  let tableValue = "table-cell";
  let floatValue = "right";
  let marginValue = "0 auto";
  let settingsButtonMarginValue = "0 3px 0 auto";
  let rightButtonsPaddingLeftValue = "10px";

  let linkWidth = 100;
  if (selectedCoursesColumn.offsetWidth <
    (linkWidth + importExportDataButton.offsetWidth 
      + printDropdown.offsetWidth + settingsButton.offsetWidth)) {
    tableValue = "table-row";
    floatValue = "left";
    marginValue = "5px auto";
    settingsButtonMarginValue = "0 5px 0 auto";
    rightButtonsPaddingLeftValue = "0px";
  }
  githubLink.style.display = tableValue;
  importExportButtonWrapper.style.display = tableValue;
  importExportDataButton.style.float = floatValue;
  importExportDataButton.style.margin = marginValue;
  printDropdownWrapper.style.display = tableValue;
  printDropdownWrapper.style.paddingLeft = rightButtonsPaddingLeftValue;
  printDropdown.style.float = floatValue;
  printDropdown.style.margin = marginValue;
  settingsButtonWrapper.style.display = tableValue;
  settingsButtonWrapper.style.paddingLeft = rightButtonsPaddingLeftValue;
  settingsButton.style.float = floatValue;
  settingsButton.style.margin = settingsButtonMarginValue;
}

function updateSearchScheduleColumn() {
  const searchScheduleToggleBar = document.getElementById("course-search-schedule-toggle-bar");
  const courseSearchBar = document.getElementById("course-search-bar");
  const columnPaddingTop = 20;

  const placeholderHeight = 50;
  const listHeight = courseSearchScheduleColumn.offsetHeight
    - columnPaddingTop
    - searchScheduleToggleBar.offsetHeight
    - courseSearchBar.offsetHeight
    - placeholderHeight;
  courseSearchResultsList.style.height = "" + listHeight + "px";

  const scheduleHeight = courseSearchScheduleColumn.offsetHeight
    - columnPaddingTop
    - searchScheduleToggleBar.offsetHeight;
  scheduleColumn.style.height = "" + scheduleHeight + "px";
}

function updateSelectedCoursesWrapper() {
  const selectedCoursesWrapper = document.getElementById("selected-courses-wrapper");
  const selectedCoursesBar = document.getElementById("selected-courses-bar");

  const columnPaddingTop = 20;
  const wrapperMarginTop = 8;
  const wrapperHeight = selectedCoursesColumn.offsetHeight
    - columnPaddingTop
    - selectedCoursesBar.offsetHeight
    - wrapperMarginTop;
  selectedCoursesWrapper.style.height = "" + wrapperHeight + "px";
}

///// DOM updates miscellaneous

function showImportExportModal()
{
  importExportTextArea.value = JSON.stringify(gSelectedCourses, 2);
  $("#import-export-modal").modal("show");
}

function showSettingsModal()
{
  $("#settings-modal").modal("show");
}

function setCourseDescriptionBox(course)
{
  while (courseDescriptionBox.hasChildNodes())
  {
    courseDescriptionBox.removeChild(courseDescriptionBox.lastChild);
  }
  const description = generateCourseDescription(course);
  for (let idx = 0; idx < description.length; ++idx)
  {
    const line = description[idx];
    if (idx !== 0)
    {
      courseDescriptionBox.appendChild(document.createElement("hr"));
    }
    const paragraph = document.createElement("p");
    const text = document.createTextNode(line);
    paragraph.appendChild(text);
    courseDescriptionBox.appendChild(paragraph);
  }

  if (!courseDescriptionBoxOuter.classList.contains("course-description-box-visible")) {
    courseDescriptionBoxOuter.classList.add("course-description-box-visible");
  }

  updateCourseDescriptionBoxHeight();
}

/// Global state handling
//// Combined update functions

function handleCourseSearchInputUpdate()
{
  gCourseSearchPagesShown = courseSearchPagesShownStart;
  updateCourseSearchResults();
}

function handleSelectedCoursesUpdate()
{
  // We need to add/remove the "+" buttons.
  updateCourseSearchResults();

  // Obviously the selected courses list needs to be rebuilt.
  updateSelectedCoursesList();

  // New courses might be placed on the schedule.
  updateSchedule();

  // Also save changes.
  writeStateToLocalStorage();
}

function handleGlobalStateUpdate()
{
  // Update UI elements.
  updateTabToggle();
  updateShowClosedCoursesCheckbox();
  updateShowConflictingCoursesCheckbox();
  updateConflictCoursesRadio();

  // Update course displays.
  updateCourseDisplays();

  // Canonicalize the state of local storage.
  writeStateToLocalStorage();
}

//// Global state mutation

function addCourse(course)
{
  if (courseAlreadyAdded(course))
  {
    return;
  }
  course = deepCopy(course);
  course.selected = true;
  course.starred = false;
  gSelectedCourses.push(course);
  handleSelectedCoursesUpdate();
}

function removeCourse(course)
{
  gSelectedCourses.splice(gSelectedCourses.indexOf(course), 1);
  handleSelectedCoursesUpdate();
}

function readSelectedCoursesList()
{
  const newSelectedCourses = [];
  for (let entity of selectedCoursesList.children)
  {
    const idx = parseInt(entity.getAttribute("data-course-index"), 10);
    if (!isNaN(idx) && idx >= 0 && idx < gSelectedCourses.length)
    {
      newSelectedCourses.push(gSelectedCourses[idx]);
    }
    else
    {
      alert("An internal error occurred. This is bad.");
      updateSelectedCoursesList();
      return;
    }
  }
  gSelectedCourses = newSelectedCourses;
  handleSelectedCoursesUpdate();
}

function saveImportExportModalChanges()
{
  let obj;
  try
  {
    obj = JSON.parse(importExportTextArea.value);
    if (!Array.isArray(obj))
    {
      throw Error();
    }
  }
  catch (err)
  {
    alert("Malformed JSON. Refusing to save.");
    return;
  }
  gSelectedCourses = upgradeSelectedCourses(obj);
  handleSelectedCoursesUpdate();
  $("#import-export-modal").modal("hide");
}

function toggleClosedCourses()
{
  gShowClosedCourses = !gShowClosedCourses;
  updateCourseSearchResults();
  writeStateToLocalStorage();
}

function toggleAllConflictingCourses()
{
  gHideAllConflictingCourses = !gHideAllConflictingCourses;
  updateCourseSearchResults();
}

function toggleStarredConflictingCourses()
{
  gHideStarredConflictingCourses = !gHideStarredConflictingCourses;
  updateCourseSearchResults();
}

function toggleConflictCourses() {
  updateCourseDisplays();
  writeStateToLocalStorage();
}

function toggleCourseSelected(course)
{
  course.selected = !course.selected;
  updateCourseDisplays();
  writeStateToLocalStorage();
}

function toggleCourseStarred(course)
{
  course.starred = !course.starred;
  updateCourseDisplays();
  writeStateToLocalStorage();
}

function updateCourseDisplays()
{
  updateCourseSearchResults();
  updateSelectedCoursesList();
  updateSchedule();
}

function displayCourseSearchColumn()
{
  this.blur();
  gScheduleTabSelected = false;
  updateTabToggle();
  writeStateToLocalStorage();
}

function displayScheduleColumn()
{
  this.blur();
  gScheduleTabSelected = true;
  updateTabToggle();
  writeStateToLocalStorage();
}

function setCourseSearchPagesDisplayed(action)
{
  let numPages = gCourseSearchPagesShown;
  if (action === "one")
  {
    numPages = 1;
  }
  else if (action === "fewer")
  {
    --numPages;
  }
  else if (action === "more")
  {
    ++numPages;
  }
  else if (action === "all")
  {
    numPages = gMaxCourseSearchPage;
  }
  if (numPages !== null)
  {
    numPages = Math.max(numPages, 1);
    numPages = Math.min(numPages, gMaxCourseSearchPage);
  }
  if (numPages !== gCourseSearchPagesShown)
  {
    gCourseSearchPagesShown = numPages;
    updateCourseSearchResults({ incremental: true });
  }
}

//// Course retrieval

/**
 * Given an arbitrary data value and an arbitrary diff (see the
 * documentation for the Hyperschedule backend for information about
 * the format of diffs), apply the diff and return a new data object.
 * The original data object may have been mutated.
 */
function applyDiff(data, diff)
{
  if (!_.isObject(data) || !_.isObject(diff))
  {
    return diff;
  }

  _.forEach.convert({cap: false})((val, key) => {
    if (val === "$delete")
    {
      _.unset(data, key);
    }
    else if (!_.has(data, key))
    {
      _.set(data, key, val);
    }
    else
    {
      _.set(data, key, applyDiff(_.get(data, key), val));
    }
  }, diff);

  return data;
}

async function retrieveCourseData()
{
  let apiEndpoint = "/api/v3/courses?school=hmc";
  if (gApiData !== null)
  {
    apiEndpoint += `&since=${gApiData.until}`;
  }
  const apiResponse = await retrieveAPI(apiEndpoint);
  if (apiResponse.error)
  {
    throw Error(`API error: ${apiResponse.error}`);
  }
  // Atomic update.
  let apiData = gApiData;
  let wasUpdated = false;
  if (apiResponse.full)
  {
    apiData = _.pick(["data", "until"], apiResponse);
    wasUpdated = true;
  }
  else
  {
    const diff = apiResponse.data;
    if (!_.isEmpty(diff)) {
      wasUpdated = true;
      apiData.data = applyDiff(apiData.data, diff);
    }
    apiData.until = apiResponse.until;
  }
  for (const selectedCourse of gSelectedCourses)
  {
    if (_.has(selectedCourse.courseCode, apiData.data.courses))
    {
      _.assign(selectedCourse, apiData.data.courses[selectedCourse.courseCode]);
    }
  }

  if (wasUpdated)
  {
    const terms = _.values(apiData.data.terms);
    terms.sort((t1, t2) => compareArrays(t1.termSortKey, t2.termSortKey));
    apiData.data.terms = {};
    _.forEach(t => {
      apiData.data.terms[t.termCode] = t;
    }, terms);

    const courses = _.values(apiData.data.courses);
    courses.sort((t1, t2) => compareArrays(t1.courseSortKey, t2.courseSortKey));
    apiData.data.courses = {};
    _.forEach(c => {
      apiData.data.courses[c.courseCode] = c;
    }, courses);
  }

  gApiData = apiData;

  if (wasUpdated)
  {
    updateCourseSearchResults();
    updateSelectedCoursesList();
    updateSchedule();
  }

  // API data was updated regardless.
  writeStateToLocalStorage();
}

async function retrieveCourseDataUntilSuccessful()
{
  const pollInterval = 5 * 1000;
  await runWithExponentialBackoff(async () => {
    await retrieveCourseData();
    console.log("Successfully fetched course data.");
    console.log(`Polling again in ${pollInterval}ms.`);
    setTimeout(retrieveCourseDataUntilSuccessful, pollInterval);
  }, 500, 1.5, "fetch course data");
}

//// Local storage

function writeStateToLocalStorage()
{
  localStorage.setItem("apiData", JSON.stringify(gApiData));
  localStorage.setItem("selectedCourses", JSON.stringify(gSelectedCourses));
  localStorage.setItem("scheduleTabSelected", gScheduleTabSelected);
  localStorage.setItem("showClosedCourses", gShowClosedCourses);
  localStorage.setItem("hideAllConflictingCourses", gHideAllConflictingCourses);
  localStorage.setItem("hideStarredConflictingCourses", gHideStarredConflictingCourses);
  localStorage.setItem("greyConflictCourses", JSON.stringify(gGreyConflictCourses));
}

function oldCourseToString(course)
{
  return course.department + " " +
    course.courseNumber.toString().padStart(3, "0") +
    course.courseCodeSuffix + " " +
    course.school + "-" +
    course.section.toString().padStart(2, "0");
}

function upgradeSelectedCourses(selectedCourses)
{
  return _.map(course => {
    if (!_.has("quarterCredits", course))
    {
      return course;
    }

    // Course object is in old format returned by API v3. Upgrade to
    // API v4 format.
    return {
      courseCode: oldCourseToString(course),
      courseCredits: _.toString(course.quarterCredits / 4),
      courseDescription: course.courseDescription,
      courseEnrollmentStatus: course.courseStatus,
      courseInstructors: course.faculty,
      courseMutualExclusionKey: [
        course.department,
        course.courseNumber,
        course.courseCodeSuffix,
        course.school,
      ],
      courseName: course.courseName,
      courseSchedule: _.map(slot => {
        return {
          scheduleDays: slot.days,
          scheduleEndDate: course.endDate,
          scheduleEndTime: slot.endTime,
          scheduleLocation: slot.location,
          scheduleStartDate: course.startDate,
          scheduleStartTime: slot.startTime,
          scheduleTermCount:
          (course.firstHalfSemester && course.secondHalfSemester) ? 1 : 2,
          scheduleTerms: !course.firstHalfSemester ? [1] : [0],
        };
      }, course.schedule),
      courseSeatsFilled: course.openSeats,
      courseSeatsTotal: course.totalSeats,
      courseSortKey: [
        course.department,
        course.courseNumber,
        course.courseCodeSuffix,
        course.school,
        course.section,
      ],
      courseTerm: "Unknown",
      courseWaitlistLength: null,
      selected: course.selected,
      starred: course.starred,
    };
  }, selectedCourses);
}

function readStateFromLocalStorage()
{
  gApiData = readFromLocalStorage("apiData", _.isObject, null);
  gSelectedCourses = upgradeSelectedCourses(
    readFromLocalStorage("selectedCourses", _.isArray, [])
  );
  gScheduleTabSelected = readFromLocalStorage(
    "scheduleTabSelected", _.isBoolean, false
  );
  gShowClosedCourses = readFromLocalStorage(
    "showClosedCourses", _.isBoolean, true
  );
  gHideAllConflictingCourses = readFromLocalStorage(
    "hideAllConflictingCourses",_.isBoolean, false
  );
  gHideStarredConflictingCourses = readFromLocalStorage(
    "hideStarredConflictingCourses",_.isBoolean, false
  )
  gGreyConflictCourses = readFromLocalStorage(
    "greyConflictCourses", validateGGreyConflictCourses, greyConflictCoursesOptions[0]
  );
}

function validateGGreyConflictCourses(value) 
{
  if (!_.isString(value)) {
    return false;
  }
  return greyConflictCoursesOptions.includes(value);
}

/// PDF download

function downloadPDF(starredOnly)
{
  // initialize PDF object
  const pdf = new jsPDF({
    unit: "pt",
    format: "letter",
    orientation: "l",
  });

  // calculate some basic dimensions
  const tableWidth = (11 - 1) * 72;
  const tableHeight = (8.5 - 1) * 72;

  const bodyWidth = tableWidth - 0.75 * 72;
  const bodyHeight = tableHeight - 0.25 * 72;

  const columnWidth = bodyWidth / 7;
  const rowHeight = bodyHeight / 16;

  // set global styles
  pdf.setFont("Helvetica");
  pdf.setFontSize(6);
  pdf.setLineWidth(0.5);

  pdf.setDrawColor(192); // light gray
  pdf.setFillColor(255); // white

  // white background
  pdf.rect(0, 0, 11 * 72, 8.5 * 72, "F");

  // grid columns (alternating fill)
  for (let i = 0; i < 7; ++i)
  {
    const x = i * columnWidth + 1.25 * 72;

    pdf.setFillColor(i & 1 ? 255 : 230);
    pdf.rect(x, 0.5 * 72, columnWidth, tableHeight, "F");

    // column header
    pdf.setFontStyle("bold");
    pdf.text(
      x + columnWidth / 2,
      0.5 * 72 + 0.25 * 72 / 2 + pdf.getLineHeight() / 2,
      [
        "Sunday",
        "Monday",
        "Tuesday",
        "Wednesday",
        "Thursday",
        "Friday",
        "Saturday",
      ][i],
      "center",
    );
  }

  // grid rows
  pdf.setFontStyle("normal");
  for (let i = 0; i < 16; ++i)
  {
    const y = i * rowHeight + 0.75 * 72;
    pdf.line(0.5 * 72, y, 0.5 * 72 + tableWidth, y);

    pdf.text(1.25 * 72 - 6, y + pdf.getLineHeight() + 3, [
      "8:00 am",
      "9:00 am",
      "10:00 am",
      "11:00 am",
      "12:00 pm",
      "1:00 pm",
      "2:00 pm",
      "3:00 pm",
      "4:00 pm",
      "5:00 pm",
      "6:00 pm",
      "7:00 pm",
      "8:00 pm",
      "9:00 pm",
      "10:00 pm",
      "11:00 pm",
    ][i], "right");
  }

  // header underline
  pdf.line(1.25 * 72, 0.5 * 72, 1.25 * 72, 0.5 * 72 + tableHeight);

  let pdfCourses = [];
  if (!starredOnly) {
    pdfCourses = gSelectedCourses;
  }
  else {
    for (const course of gSelectedCourses) {
      if (course.starred) {
        pdfCourses.push(course);
      }
    }
  }

  // course entities
  for (const course of computeSchedule(pdfCourses))
  {
    for (const slot of course.courseSchedule)
    {
      const [startHours, startMinutes] = timeStringToHoursAndMinutes(slot.scheduleStartTime);
      const [endHours, endMinutes] = timeStringToHoursAndMinutes(slot.scheduleEndTime);

      for (const day of slot.scheduleDays)
      {
        for (const [left, right] of getConsecutiveRanges(slot.scheduleTerms))
        {
          const x = weekdayCharToInteger(day) * columnWidth + 1.25 * 72 +
                columnWidth * (left / slot.scheduleTermCount);

          const width = columnWidth * (right - left + 1) / slot.scheduleTermCount;

          const yStart = (startHours - 8 + startMinutes / 60) * rowHeight +
                0.75 * 72;

          const yEnd = (endHours - 8 + endMinutes / 60) * rowHeight +
                0.75 * 72;

          pdf.setFillColor(...getCourseColor(course, "rgbArray"));

          pdf.rect(x, yStart, width, yEnd - yStart, "F");

          const courseCodeLines = pdf.splitTextToSize(
            course.courseCode,
            width - 12,
          );
          const courseNameLines = pdf.splitTextToSize(
            course.courseName,
            width - 12,
          );
          const courseLocationLines = pdf.splitTextToSize(
            slot.scheduleLocation,
            width - 12,
          );
          const courseInstructorsLines = pdf.splitTextToSize(
            courseToInstructorLastnames(course),
            width - 12
          );

          // Attributes to be shown are calculated based on space available
          // order of preference: Code, location, name, professor
          // order of display: code, name, professor, location

          const entriesByPreference = ["code", "location", "name", "instructor"];
          const entriesByOrder = ["code", "name", "instructor", "location"];

          let entryNameToText = {
            code: courseCodeLines,
            location: courseLocationLines,
            name: courseNameLines,
            instructor: courseInstructorsLines,
          };

          // Limits size of text to ensure some white space at top and bottom
          const maxTextLength = (yEnd - yStart) - 2 * pdf.getLineHeight();
          let numEntries = 0;
          let totalLength = 0;
          while (totalLength * pdf.getLineHeight() < maxTextLength &&
                 numEntries < entriesByPreference.length)
          {
            totalLength += entryNameToText[entriesByPreference[numEntries]].length;
            numEntries += 1;
          }

          const xText = x + width / 2;
          // Find height to start the text so that it will be centered in the block
          let yText = (yStart + yEnd) / 2 -
              totalLength * pdf.getLineHeight() / 2 +
              pdf.getLineHeight();

          pdf.setFontStyle("bold");
          pdf.text(xText, yText, courseCodeLines, "center");
          yText += courseCodeLines.length * pdf.getLineHeight();
          pdf.setFontStyle("normal");

          for (let entry of entriesByOrder)
          {
            if (entriesByPreference.slice(1, numEntries).includes(entry))
            {
              pdf.text(
                xText,
                yText,
                entryNameToText[entry],
                "center",
              );
              yText += entryNameToText[entry].length * pdf.getLineHeight();
            }
          }
        }
      }
    }
  }

  // grid outline
  pdf.rect(.5 * 72, .5 * 72, tableWidth, tableHeight, "S");

  // save PDF
  pdf.save("hyperschedule.pdf");
};


/// iCal download

function convertDayToICal(weekday)
{
  switch (weekday)
  {
    case "U": return "SU";
    case "M": return "MO";
    case "T": return "TU";
    case "W": return "WE";
    case "R": return "TH";
    case "F": return "FR";
    case "S": return "SA";
  }
  throw Error("Invalid weekday: " + weekday);
}

// See https://github.com/nwcell/ics.js/issues/26.
function uglyHack(input)
{
  return input.replace(/\n/g, "\\n").replace(/,/g, "\\,");
}

function downloadICalFile()
{
  if (gSelectedCourses.length === 0)
  {
    alert("You have not added any courses to export.");
    return;
  }
  const cal = ics();
  let anyStarred = false;
  let anySelected = false;
  for (let course of gSelectedCourses)
  {
    if (course.selected && course.starred)
    {
      anyStarred = true;
    }
    if (course.selected)
    {
      anySelected = true;
    }
  }
  for (let course of gSelectedCourses)
  {
    if ((!anySelected || course.selected) && (!anyStarred || course.starred))
    {
      const subject = course.courseName;
      const description = uglyHack(
        course.courseCode + " " +
          course.courseName + "\n" +
          formatList(course.courseInstructors));
      for (let slot of course.courseSchedule)
      {
        const listedStartDay = parseDate(slot.scheduleStartDate);
        const listedStartWeekday = listedStartDay.getDay();
        const listedEndDay = parseDate(slot.scheduleEndDate);
        // The range is inclusive, but ics.js interprets it exclusively.
        listedEndDay.setDate(listedEndDay.getDate() + 1);
        const location = uglyHack(slot.scheduleLocation);
        // Determine the first day of class. We want to pick the
        // weekday that occurs the soonest after (possibly on the same
        // day as) the listed start date.
        let startWeekday = null;
        let weekdayDifference = 7;
        for (let weekday of slot.scheduleDays)
        {
          const possibleStartWeekday = weekdayCharToInteger(weekday);
          const possibleWeekdayDifference =
                mod(possibleStartWeekday - listedStartWeekday, 7);
          if (possibleWeekdayDifference < weekdayDifference)
          {
            startWeekday = possibleStartWeekday;
            weekdayDifference = possibleWeekdayDifference;
          }
        }
        // See https://stackoverflow.com/a/563442/3538165.
        const start = new Date(listedStartDay.valueOf());
        start.setDate(start.getDate() + weekdayDifference);
        const [startHours, startMinutes] =
              timeStringToHoursAndMinutes(slot.scheduleStartTime);
        start.setHours(startHours);
        start.setMinutes(startMinutes);
        const end = new Date(start.valueOf());
        const [endHours, endMinutes] =
              timeStringToHoursAndMinutes(slot.scheduleEndTime);
        end.setHours(endHours);
        end.setMinutes(endMinutes);
        const freq = "WEEKLY";
        const until = listedEndDay;
        const interval = 1;
        const byday = slot.scheduleDays.split("").map(convertDayToICal);
        const rrule = {
          freq, until, interval, byday,
        };
        cal.addEvent(subject, description, location, start, end, rrule);
      }
    }
  }
  cal.download("hyperschedule-export");
}

/// Startup actions

attachListeners();
readStateFromLocalStorage();
handleGlobalStateUpdate();
retrieveCourseDataUntilSuccessful();
autoUpdateNumCourseSearchPagesDisplayed();

/// Closing remarks

// Local Variables:
// outline-regexp: "///+"
// End:<|MERGE_RESOLUTION|>--- conflicted
+++ resolved
@@ -1234,12 +1234,10 @@
       return null;
     const matchesQuery = courseMatchesSearchQuery(course, query);
     const passesTextFilters = coursePassesTextFilters(course, textFilters);
-<<<<<<< HEAD
     if (matchesQuery && passesTextFilters 
-      && (gShowClosedCourses || !isCourseClosed(course)))
-=======
-    if (matchesQuery && passesTextFilters && (gShowClosedCourses || !isCourseClosed(course)) && ( !gHideStarredConflictingCourses || !courseConflictWithSchedule(course,true) ) && ( !gHideAllConflictingCourses || !courseConflictWithSchedule(course,false)))
->>>>>>> 54c36ef6
+        && (gShowClosedCourses || !isCourseClosed(course)) 
+        && ( !gHideStarredConflictingCourses || !courseConflictWithSchedule(course,true) ) 
+        && ( !gHideAllConflictingCourses || !courseConflictWithSchedule(course,false)))
     {
       if (numAdded >= numToShow)
       {
