--- conflicted
+++ resolved
@@ -443,13 +443,12 @@
                 (e.g. HM, SC)
               </li>
               <li>
-<<<<<<< HEAD
                 <span class="modal-input-text">days</span>: filter by class
                 meeting days (e.g. M, =TR, <=MWF, >MW)
-=======
+              </li>
+              <li>
                 <span class="modal-input-text">credits</span>: filter by course
                 credits (e.g. 1, 1.5, <2, >=3)
->>>>>>> 77d4e4d1
               </li>
             </ul>
             <p>
