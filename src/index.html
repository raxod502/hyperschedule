--- conflicted
+++ resolved
@@ -282,67 +282,6 @@
         </div>
       </div>
 
-<<<<<<< HEAD
-    <div class="modal fade" id="help-modal" tabindex="-1">
-      <div class="modal-dialog">
-        <div class="modal-content">
-          <div class="modal-header">
-            <h5 class="modal-title">Help</h5>
-            <button type="button" class="close" data-dismiss="modal">
-              <span>&times;</span>
-            </button>
-          </div>
-          <div class="modal-body">
-            <p>
-              The <b>Course Search</b> tab lists all courses for the coming
-              semester. You can specify additional filters in the form of
-              <span class="modal-input-text">key:text</span> to filter on more
-              specific parameters. The following filters are supported (all case
-              insensitive):
-            </p>
-            <ul>
-              <li>
-                <span class="modal-input-text">dept</span>: filter by department
-                (e.g. MATH, CSCI)
-              </li>
-              <li>
-                <span class="modal-input-text">col</span>: filter by college
-                (e.g. HM, SC)
-              </li>
-              <li>
-                <span class="modal-input-text">HH:MM</span>: filter by start and
-                end time (e.g. >9:35, 2:00pm, 11:00-3:00pm)
-              </li>
-            </ul>
-            <p>
-              Click on the <b>+</b> button to add a course. Each section is
-              listed separately, so make sure to get all the ones you want. You
-              can click on a course to see more information about it in the
-              upper-right panel.
-            </p>
-            <p>
-              On the right-hand column, you can click and drag courses to
-              reorder them. The ones at the top are given the highest scheduling
-              priority. From here, you can also remove courses, star them, and
-              disable them.
-            </p>
-            <p>
-              The <b>Schedule</b> tab is, of course, the main event. Scheduling
-              is simple: first, all of your starred courses are scheduled,
-              regardless of conflicts. Then, as many remaining courses as
-              possible are scheduled as long as they don't conflict: the
-              algorithm starts from the top of your list and goes down. Courses
-              that are disabled, however, won't be considered. So, to change
-              your schedule, just use reordering, starring, and disabling,
-              rather than paging through multiple schedules.
-            </p>
-            <p>
-              Hyperschedule was created by Radon Rosborough
-              <a
-                href="https://github.com/MuddCreates/hyperschedule/graphs/contributors"
-                target="_blank"
-                >and friends</a
-=======
       <div class="modal fade" id="help-modal" tabindex="-1">
         <div class="modal-dialog">
           <div class="modal-content">
@@ -372,6 +311,10 @@
                 <li>
                   <span class="modal-input-text">days</span>: filter by class
                   meeting days (e.g. M, =TR, &lt;=MWF, &gt;MW)
+                </li>
+                <li>
+                  <span class="modal-input-text">HH:MM</span>: filter by start and
+                  end time (e.g. >9:35, 2:00pm, 11:00-3:00pm)
                 </li>
               </ul>
               <p>
@@ -412,7 +355,6 @@
                 type="button"
                 class="btn btn-secondary"
                 data-dismiss="modal"
->>>>>>> 6a748c4a
               >
                 Close
               </button>
