<!DOCTYPE html>
<html lang="">
  <head>
    <meta charset="utf-8" />
    <meta http-equiv="x-ua-compatible" content="ie=edge" />
    <title>Hyperschedule - The fast course scheduler</title>
    <meta name="description" content="" />
    <meta name="viewport" content="width=device-width, initial-scale=1" />

    <link rel="apple-touch-icon" href="icon.png" />
    <link rel="icon" href="icon.png" />

    <link
      rel="stylesheet"
      href="https://maxcdn.bootstrapcdn.com/bootstrap/4.0.0-beta.2/css/bootstrap.min.css"
      integrity="sha384-PsH8R72JQ3SOdhVi3uxftmaW6Vc51MKb0q5P2rRUpPvrszuE4W1povHYgTpBfshb"
      crossorigin="anonymous"
    />
    <link
      rel="stylesheet"
      href="https://code.ionicframework.com/ionicons/2.0.1/css/ionicons.min.css"
    />
  </head>
  <body>
    <!--[if lte IE 9]>
      <p class="browserupgrade">
        You are using an <strong>outdated</strong> browser. Please
        <a href="https://browsehappy.com/">upgrade your browser</a> to improve
        your experience and security.
      </p>
    <![endif]-->
<<<<<<< HEAD
    <div id="motd"></div>
    <div class="columns grow">
=======
    <div id="motd">
    </div>
    <div id="columns-grow">
>>>>>>> 19d52397903c8b60782bc4b66dc40dadbed95379
      <div id="course-search-schedule-column" class="two-column-left">
        <div id="course-search-schedule-toggle-bar" class="toolbar">
          <div id="course-search-toggle-wrapper">
            <button type="button" id="course-search-toggle" class="btn">
              Course Search
            </button>
          </div>
          <div id="schedule-toggle-wrapper">
            <button type="button" id="schedule-toggle" class="btn">
              Schedule
            </button>
          </div>
        </div>
        <div id="course-search-column">
          <div id="course-search-bar" class="toolbar">
            <input
              type="text"
              id="course-search-course-name-input"
              class="form-control"
              placeholder="Search by name, course code, etc."
            />
            <div id="filter-button-wrapper" class="dropdown">
              <button
                class="btn btn-primary dropdown-toggle"
                id="filter-button"
                data-toggle="dropdown"
              >
                Filters
              </button>
              <ul
                class="dropdown-menu dropdown-menu-right checkbox-menu allow-focus"
              >
                <li>
                  <label id="closed-courses-toggle-label">
                    <input id="closed-courses-toggle" type="checkbox" /> Show
                    closed courses
                  </label>
                </li>
                <li>
                  <label id="all-conflicting-courses-toggle-label">
                    <input
                      id="all-conflicting-courses-toggle"
                      type="checkbox"
                    />
                    Hide courses conflicting with schedule
                  </label>
                </li>
                <li>
                  <label id="star-conflicting-courses-toggle-label">
                    <input
                      id="star-conflicting-courses-toggle"
                      type="checkbox"
                    />
                    Hide courses conflicting with starred courses
                  </label>
                </li>
              </ul>
            </div>

            <button
              type="button"
              id="help-button"
              class="btn btn-primary"
              data-toggle="modal"
              data-target="#help-modal"
            >
              How does it work?
            </button>
          </div>

          <div id="course-search-results">
            <ul id="course-search-results-list" class="courses-list"></ul>
            <div id="course-search-results-placeholder"></div>
            <div id="course-search-results-end"></div>
          </div>
        </div>
        <div id="schedule-column" class="hidden">
          <div id="schedule-table">
            <div class="schedule-day-column monday odd"></div>
            <div class="schedule-day-column tuesday even"></div>
            <div class="schedule-day-column wednesday odd"></div>
            <div class="schedule-day-column thursday even"></div>
            <div class="schedule-day-column friday odd"></div>

            <div class="schedule-day monday odd">Monday</div>
            <div class="schedule-day tuesday even">Tuesday</div>
            <div class="schedule-day wednesday odd">Wednesday</div>
            <div class="schedule-day thursday even">Thursday</div>
            <div class="schedule-day friday odd">Friday</div>

            <div class="schedule-hour-row schedule-hour-1"></div>
            <div class="schedule-hour-row schedule-hour-2"></div>
            <div class="schedule-hour-row schedule-hour-3"></div>
            <div class="schedule-hour-row schedule-hour-4"></div>
            <div class="schedule-hour-row schedule-hour-5"></div>
            <div class="schedule-hour-row schedule-hour-6"></div>
            <div class="schedule-hour-row schedule-hour-7"></div>
            <div class="schedule-hour-row schedule-hour-8"></div>
            <div class="schedule-hour-row schedule-hour-9"></div>
            <div class="schedule-hour-row schedule-hour-10"></div>
            <div class="schedule-hour-row schedule-hour-11"></div>
            <div class="schedule-hour-row schedule-hour-12"></div>
            <div class="schedule-hour-row schedule-hour-13"></div>
            <div class="schedule-hour-row schedule-hour-14"></div>
            <div class="schedule-hour-row schedule-hour-15"></div>
            <div class="schedule-hour-row schedule-hour-16"></div>

            <div class="schedule-hour schedule-hour-1">7am</div>
            <div class="schedule-hour schedule-hour-2">8am</div>
            <div class="schedule-hour schedule-hour-3">9am</div>
            <div class="schedule-hour schedule-hour-4">10am</div>
            <div class="schedule-hour schedule-hour-5">11am</div>
            <div class="schedule-hour schedule-hour-6">12pm</div>
            <div class="schedule-hour schedule-hour-7">1pm</div>
            <div class="schedule-hour schedule-hour-8">2pm</div>
            <div class="schedule-hour schedule-hour-9">3pm</div>
            <div class="schedule-hour schedule-hour-10">4pm</div>
            <div class="schedule-hour schedule-hour-11">5pm</div>
            <div class="schedule-hour schedule-hour-12">6pm</div>
            <div class="schedule-hour schedule-hour-13">7pm</div>
            <div class="schedule-hour schedule-hour-14">8pm</div>
            <div class="schedule-hour schedule-hour-15">9pm</div>
            <div class="schedule-hour schedule-hour-16">10pm</div>
          </div>
          <div id="credit-count-box" class="toolbar">
            <p id="credit-count"></p>
          </div>
        </div>
      </div>

      <div id="selected-courses-column" class="two-column-right">
        <div id="selected-courses-bar" class="toolbar">
<<<<<<< HEAD
          <a
            id="github-link"
            href="https://github.com/MuddCreates/hyperschedule"
            target="_blank"
          >
            <i class="icon ion-social-github"></i>
            View on GitHub
          </a>
=======
          <div id="github-link-wrapper">
            <a
              id="github-link"
              href="https://github.com/MuddCreates/hyperschedule"
              target="_blank"
              title="View on GitHub"
            >
              <i class="icon ion-social-github"></i>
            </a>
          </div>
>>>>>>> 0bb07005
          <div id="import-export-data-button-wrapper">
            <button id="import-export-data-button" class="btn btn-primary">
              Import/Export Data
            </button>
          </div>
          <div id="print-dropdown-wrapper" class="dropdown">
            <button
              id="print-dropdown"
              class="btn btn-primary dropdown-toggle"
              data-toggle="dropdown"
            >
              Print
            </button>
            <ul class="dropdown-menu dropdown-menu-right">
              <li class="print-btn" id="print-button-all">
                <a>Print All</a>
              </li>
              <li class="print-btn" id="print-button-starred">
                <a>Print Starred</a>
              </li>
            </ul>
          </div>
          <div id="settings-button-wrapper">
            <button type="button" id="settings-button" class="btn">
              <i class="icon ion-gear-b"></i>
            </button>
          </div>
        </div>
        <div id="minimize-outer">
          <button
            id="course-description-minimize"
            type="button"
            class="btn btn-light"
          >
            <i
              class="icon ion-arrow-down-b course-box-text"
              id="minimize-icon"
            ></i>
          </button>
        </div>
        <div id="course-description-box-outer">
          <div id="course-description-box"></div>
        </div>
        <div id="selected-courses-wrapper">
          <ul
            id="selected-courses-list"
            class="sortable-list courses-list"
          ></ul>
        </div>
      </div>

      <div class="modal fade" id="import-export-modal" tabindex="-1">
        <div class="modal-dialog">
          <div class="modal-content">
            <div class="modal-header">
              <h5 class="modal-title">Import/Export Data</h5>
              <button type="button" class="close" data-dismiss="modal">
                <span>&times;</span>
              </button>
            </div>
            <div class="modal-body">
              <p>
                You can edit the JSON in another application. Be warned that
                your changes are <b>not</b> validated!
              </p>
              <textarea
                id="import-export-text-area"
                class="form-control"
              ></textarea>
              <br />
              <p>
                Alternatively, use the button below to export an iCal file with
                your starred courses.
              </p>
            </div>
            <div class="modal-footer">
              <button
                type="button"
                id="import-export-copy-button"
                class="btn btn-info"
                data-clipboard-target="#import-export-text-area"
              ></button>
              <button
                type="button"
                id="import-export-ical-button"
                class="btn btn-info"
              >
                To iCal
              </button>
              <button
                type="button"
                id="import-export-save-changes-button"
                class="btn btn-primary"
              >
                Save changes
              </button>
              <button
                type="button"
                class="btn btn-secondary"
                data-dismiss="modal"
              >
                Close
              </button>
            </div>
          </div>
        </div>
      </div>

      <div class="modal fade" id="help-modal" tabindex="-1">
        <div class="modal-dialog">
          <div class="modal-content">
            <div class="modal-header">
              <h5 class="modal-title">Help</h5>
              <button type="button" class="close" data-dismiss="modal">
                <span>&times;</span>
              </button>
            </div>
            <div class="modal-body">
              <p>
                The <b>Course Search</b> tab lists all courses for the coming
                semester. You can specify additional filters in the form of
                <span class="modal-input-text">key:text</span> to filter on more
                specific parameters. The following filters are supported (all
                case insensitive):
              </p>
              <ul>
                <li>
                  <span class="modal-input-text">dept</span>: filter by
                  department (e.g. MATH, CSCI)
                </li>
                <li>
                  <span class="modal-input-text">col</span>: filter by college
                  (e.g. HM, SC)
                </li>
                <li>
                  <span class="modal-input-text">days</span>: filter by class
                  meeting days (e.g. M, =TR, &lt;=MWF, &gt;MW)
                </li>
              </ul>
              <p>
                Click on the <b>+</b> button to add a course. Each section is
                listed separately, so make sure to get all the ones you want.
                You can click on a course to see more information about it in
                the upper-right panel.
              </p>
              <p>
                On the right-hand column, you can click and drag courses to
                reorder them. The ones at the top are given the highest
                scheduling priority. From here, you can also remove courses,
                star them, and disable them.
              </p>
              <p>
                The <b>Schedule</b> tab is, of course, the main event.
                Scheduling is simple: first, all of your starred courses are
                scheduled, regardless of conflicts. Then, as many remaining
                courses as possible are scheduled as long as they don't
                conflict: the algorithm starts from the top of your list and
                goes down. Courses that are disabled, however, won't be
                considered. So, to change your schedule, just use reordering,
                starring, and disabling, rather than paging through multiple
                schedules.
              </p>
              <p>
                Hyperschedule was created by Radon Rosborough
                <a
                  href="https://github.com/MuddCreates/hyperschedule/graphs/contributors"
                  target="_blank"
                  >and friends</a
                >
                during Fall 2017 registration.
              </p>
            </div>
            <div class="modal-footer">
              <button
                type="button"
                class="btn btn-secondary"
                data-dismiss="modal"
              >
                Close
              </button>
            </div>
          </div>
        </div>
      </div>

      <div class="modal fade" id="malformed-courses-modal" tabindex="-1">
        <div class="modal-dialog">
          <div class="modal-content">
            <div class="modal-header">
              <h5 class="modal-title">Malformed Courses</h5>
              <button type="button" class="close" data-dismiss="modal">
                <span>&times;</span>
              </button>
            </div>
            <div class="modal-body">
              <p>
                Occasionally, the registrar adds malformed data to Portal: for
                example, a course with no name, invalid start and end dates, or
                other such nonsense. This shouldn't be possible, but because
                Portal is poorly designed, it is. Hyperschedule keeps track of
                these courses since they appear in the Portal search results,
                even though they cannot be parsed into valid course data to be
                used in scheduling. These courses are displayed below:
              </p>
              <div id="malformed-courses-list"></div>
            </div>
            <div class="modal-footer">
              <button
                type="button"
                class="btn btn-secondary"
                data-dismiss="modal"
              >
                Close
              </button>
            </div>
          </div>
        </div>
      </div>

      <div class="modal fade" id="settings-modal" tabindex="-1">
        <div class="modal-dialog">
          <div class="modal-content">
            <div class="modal-header">
              <h5 class="modal-title">Settings</h5>
              <button type="button" class="close" data-dismiss="modal">
                <span>&times;</span>
              </button>
            </div>
            <div class="modal-body">
              <div id="conflict-courses-toggle-wrapper">
                <label id="conflict-courses-toggle-heading"
                  >Gray out courses conflicting with schedule</label
                >
                <label id="conflict-courses-toggle-label1"
                  ><input
                    id="conflict-courses1"
                    name="conflict-courses"
                    type="radio"
                  />
                  Don't gray out any conflicting courses</label
                >
                <label id="conflict-courses-toggle-label2"
                  ><input
                    id="conflict-courses2"
                    name="conflict-courses"
                    type="radio"
                  />
                  Only gray out courses conflicting with starred courses</label
                >
                <label id="conflict-courses-toggle-label3"
                  ><input
                    id="conflict-courses3"
                    name="conflict-courses"
                    type="radio"
                  />
                  Gray out courses conflicting with any course</label
                >
              </div>
              <br />
              <div id="time-zone-dropdown-wrapper">
                <label id="time-zone-dropdown-heading"
                  >Choose time zone to display schedule</label
                >
                <select id="time-zone-dropdown">
                  <option id="time-zone-dropdown-0" value="-12.0"
                    >(GMT-12:00) International Date Line West</option
                  >
                  <option
                    id="time-zone-dropdown-1"
                    class="nz-daylight-time"
                    value="-11.0"
                    >(GMT-11:00) Samoa</option
                  >
                  <option id="time-zone-dropdown-2" value="-11.0"
                    >(GMT-11:00) Midway Island, Samoa</option
                  >
                  <option id="time-zone-dropdown-3" value="-10.0"
                    >(GMT-10:00) Hawaii</option
                  >
                  <option
                    id="time-zone-dropdown-4"
                    class="us-daylight-time"
                    value="-9.0"
                    >(GMT-09:00) Alaska</option
                  >
                  <option
                    id="time-zone-dropdown-5"
                    class="us-daylight-time"
                    value="-8.0"
                    >(GMT-08:00) Pacific Time (US & Canada)</option
                  >
                  <option
                    id="time-zone-dropdown-6"
                    class="us-daylight-time"
                    value="-8.0"
                    >(GMT-08:00) Tijuana, Baja California</option
                  >
                  <option id="time-zone-dropdown-7" value="-7.0"
                    >(GMT-07:00) Arizona</option
                  >
                  <option
                    id="time-zone-dropdown-8"
                    class="mex-daylight-time"
                    value="-7.0"
                    >(GMT-07:00) Chihuahua, La Paz, Mazatlan</option
                  >
                  <option
                    id="time-zone-dropdown-9"
                    class="us-daylight-time"
                    value="-7.0"
                    >(GMT-07:00) Mountain Time (US & Canada)</option
                  >
                  <option id="time-zone-dropdown-10" value="-6.0"
                    >(GMT-06:00) Central America</option
                  >
                  <option
                    id="time-zone-dropdown-11"
                    class="us-daylight-time"
                    value="-6.0"
                    >(GMT-06:00) Central Time (US & Canada)</option
                  >
                  <option
                    id="time-zone-dropdown-12"
                    class="mex-daylight-time"
                    value="-6.0"
                    >(GMT-06:00) Guadalajara, Mexico City, Monterrey</option
                  >
                  <option id="time-zone-dropdown-13" value="-6.0"
                    >(GMT-06:00) Saskatchewan</option
                  >
                  <option id="time-zone-dropdown-14" value="-5.0"
                    >(GMT-05:00) Bogota, Lima, Quito, Rio Branco</option
                  >
                  <option
                    id="time-zone-dropdown-15"
                    class="us-daylight-time"
                    value="-5.0"
                    >(GMT-05:00) Eastern Time (US & Canada)</option
                  >
                  <option
                    id="time-zone-dropdown-16"
                    class="us-daylight-time"
                    value="-5.0"
                    >(GMT-05:00) Indiana (East)</option
                  >
                  <option
                    id="time-zone-dropdown-17"
                    class="us-daylight-time"
                    value="-4.0"
                    >(GMT-04:00) Atlantic Time (Canada)</option
                  >
                  <option id="time-zone-dropdown-18" value="-4.0"
                    >(GMT-04:00) Caracas, La Paz</option
                  >
                  <option id="time-zone-dropdown-19" value="-4.0"
                    >(GMT-04:00) Manaus</option
                  >
                  <option
                    id="time-zone-dropdown-20"
                    class="chile-daylight-time"
                    value="-4.0"
                    >(GMT-04:00) Santiago</option
                  >
                  <option
                    id="time-zone-dropdown-21"
                    class="us-daylight-time"
                    value="-3.5"
                    >(GMT-03:30) Newfoundland</option
                  >
                  <option id="time-zone-dropdown-22" value="-3.0"
                    >(GMT-03:00) Brasilia</option
                  >
                  <option id="time-zone-dropdown-23" value="-3.0"
                    >(GMT-03:00) Buenos Aires, Georgetown</option
                  >
                  <option
                    id="time-zone-dropdown-24"
                    class="eu-daylight-time"
                    value="-3.0"
                    >(GMT-03:00) Greenland</option
                  >
                  <option id="time-zone-dropdown-25" value="-3.0"
                    >(GMT-03:00) Montevideo</option
                  >
                  <option
                    id="time-zone-dropdown-26"
                    class="us-daylight-time"
                    value="-2.0"
                    >(GMT-02:00) Mid-Atlantic</option
                  >
                  <option id="time-zone-dropdown-27" value="-1.0"
                    >(GMT-01:00) Cape Verde Is.</option
                  >
                  <option
                    id="time-zone-dropdown-28"
                    class="eu-daylight-time"
                    value="-1.0"
                    >(GMT-01:00) Azores</option
                  >
                  <option id="time-zone-dropdown-29" value="0.0"
                    >(GMT+00:00) Casablanca, Monrovia, Reykjavik</option
                  >
                  <option
                    id="time-zone-dropdown-30"
                    class="eu-daylight-time"
                    value="0.0"
                    >(GMT+00:00) Dublin, Edinburgh, Lisbon, London</option
                  >
                  <option
                    id="time-zone-dropdown-31"
                    class="eu-daylight-time"
                    value="1.0"
                    >(GMT+01:00) Amsterdam, Berlin, Bern, Rome,
                    Stockholm</option
                  >
                  <option
                    id="time-zone-dropdown-32"
                    class="eu-daylight-time"
                    value="1.0"
                    >(GMT+01:00) Vienna, Belgrade, Bratislava, Budapest</option
                  >
                  <option
                    id="time-zone-dropdown-33"
                    class="eu-daylight-time"
                    value="1.0"
                    >(GMT+01:00) Prague, Brussels, Copenhagen, Madrid,
                    Paris</option
                  >
                  <option
                    id="time-zone-dropdown-34"
                    class="eu-daylight-time"
                    value="1.0"
                    >(GMT+01:00) Ljubljana, Sarajevo, Skopje, Warsaw,
                    Zagreb</option
                  >
                  <option id="time-zone-dropdown-35" value="1.0"
                    >(GMT+01:00) West Central Africa</option
                  >
                  <option
                    id="time-zone-dropdown-36"
                    class="amman-daylight-time"
                    value="2.0"
                    >(GMT+02:00) Amman</option
                  >
                  <option
                    id="time-zone-dropdown-37"
                    class="eu-daylight-time"
                    value="2.0"
                    >(GMT+02:00) Athens, Bucharest, Istanbul</option
                  >
                  <option
                    id="time-zone-dropdown-38"
                    class="eu-daylight-time"
                    value="2.0"
                    >(GMT+02:00) Beirut</option
                  >
                  <option
                    id="time-zone-dropdown-39"
                    class="eu-daylight-time"
                    value="2.0"
                    >(GMT+02:00) Cairo</option
                  >
                  <option id="time-zone-dropdown-40" value="2.0"
                    >(GMT+02:00) Harare, Pretoria</option
                  >
                  <option
                    id="time-zone-dropdown-41"
                    class="eu-daylight-time"
                    value="2.0"
                    >(GMT+02:00) Helsinki, Kyiv, Riga, Sofia, Tallinn,
                    Vilnius</option
                  >
                  <option
                    id="time-zone-dropdown-42"
                    class="israel-daylight-time"
                    value="2.0"
                    >(GMT+02:00) Jerusalem</option
                  >
                  <option
                    id="time-zone-dropdown-43"
                    class="eu-daylight-time"
                    value="2.0"
                    >(GMT+02:00) Minsk</option
                  >
                  <option id="time-zone-dropdown-44" value="2.0"
                    >(GMT+02:00) Windhoek</option
                  >
                  <option id="time-zone-dropdown-45" value="3.0"
                    >(GMT+03:00) Kuwait, Riyadh, Baghdad</option
                  >
                  <option id="time-zone-dropdown-46" value="3.0"
                    >(GMT+03:00) Moscow, St. Petersburg, Volgograd</option
                  >
                  <option id="time-zone-dropdown-47" value="3.0"
                    >(GMT+03:00) Nairobi</option
                  >
                  <option id="time-zone-dropdown-48" value="3.0"
                    >(GMT+03:00) Tbilisi</option
                  >
                  <option
                    id="time-zone-dropdown-49"
                    class="iran-daylight-time"
                    value="3.5"
                    >(GMT+03:30) Tehran</option
                  >
                  <option id="time-zone-dropdown-50" value="4.0"
                    >(GMT+04:00) Abu Dhabi, Muscat</option
                  >
                  <option id="time-zone-dropdown-51" value="4.0"
                    >(GMT+04:00) Baku</option
                  >
                  <option id="time-zone-dropdown-52" value="4.0"
                    >(GMT+04:00) Yerevan</option
                  >
                  <option id="time-zone-dropdown-53" value="4.5"
                    >(GMT+04:30) Kabul</option
                  >
                  <option id="time-zone-dropdown-54" value="5.0"
                    >(GMT+05:00) Yekaterinburg</option
                  >
                  <option id="time-zone-dropdown-55" value="5.0"
                    >(GMT+05:00) Islamabad, Karachi, Tashkent</option
                  >
                  <option id="time-zone-dropdown-56" value="5.5"
                    >(GMT+05:30) Sri Jayawardenapura</option
                  >
                  <option id="time-zone-dropdown-57" value="5.5"
                    >(GMT+05:30) Chennai, Kolkata, Mumbai, New Delhi</option
                  >
                  <option id="time-zone-dropdown-58" value="5.75"
                    >(GMT+05:45) Kathmandu</option
                  >
                  <option id="time-zone-dropdown-59" value="6.0"
                    >(GMT+06:00) Almaty, Novosibirsk</option
                  >
                  <option id="time-zone-dropdown-60" value="6.0"
                    >(GMT+06:00) Astana, Dhaka</option
                  >
                  <option id="time-zone-dropdown-61" value="6.5"
                    >(GMT+06:30) Yangon (Rangoon)</option
                  >
                  <option id="time-zone-dropdown-62" value="7.0"
                    >(GMT+07:00) Bangkok, Hanoi, Jakarta</option
                  >
                  <option id="time-zone-dropdown-63" value="7.0"
                    >(GMT+07:00) Krasnoyarsk</option
                  >
                  <option id="time-zone-dropdown-64" value="8.0"
                    >(GMT+08:00) Beijing, Chongqing, Hong Kong, Urumqi</option
                  >
                  <option id="time-zone-dropdown-65" value="8.0"
                    >(GMT+08:00) Kuala Lumpur, Singapore</option
                  >
                  <option id="time-zone-dropdown-66" value="8.0"
                    >(GMT+08:00) Irkutsk, Ulaan Bataar</option
                  >
                  <option id="time-zone-dropdown-67" value="8.0"
                    >(GMT+08:00) Perth</option
                  >
                  <option id="time-zone-dropdown-68" value="8.0"
                    >(GMT+08:00) Taipei</option
                  >
                  <option id="time-zone-dropdown-69" value="9.0"
                    >(GMT+09:00) Osaka, Sapporo, Tokyo</option
                  >
                  <option id="time-zone-dropdown-70" value="9.0"
                    >(GMT+09:00) Seoul</option
                  >
                  <option id="time-zone-dropdown-71" value="9.0"
                    >(GMT+09:00) Yakutsk</option
                  >
                  <option id="time-zone-dropdown-72" value="9.5"
                    >(GMT+09:30) Adelaide</option
                  >
                  <option id="time-zone-dropdown-73" value="9.5"
                    >(GMT+09:30) Darwin</option
                  >
                  <option id="time-zone-dropdown-74" value="10.0"
                    >(GMT+10:00) Brisbane</option
                  >
                  <option
                    id="time-zone-dropdown-75"
                    class="aus-daylight-time"
                    value="10.0"
                    >(GMT+10:00) Canberra, Melbourne, Sydney</option
                  >
                  <option
                    id="time-zone-dropdown-76"
                    class="aus-daylight-time"
                    value="10.0"
                    >(GMT+10:00) Hobart</option
                  >
                  <option id="time-zone-dropdown-77" value="10.0"
                    >(GMT+10:00) Guam, Port Moresby</option
                  >
                  <option id="time-zone-dropdown-78" value="10.0"
                    >(GMT+10:00) Vladivostok</option
                  >
                  <option id="time-zone-dropdown-79" value="11.0"
                    >(GMT+11:00) Magadan, Solomon Is., New Caledonia</option
                  >
                  <option
                    id="time-zone-dropdown-80"
                    class="nz-daylight-time"
                    value="12.0"
                    >(GMT+12:00) Auckland, Wellington</option
                  >
                  <option
                    id="time-zone-dropdown-81"
                    class="fiji-daylight-time"
                    value="12.0"
                    >(GMT+12:00) Fiji</option
                  >
                  <option id="time-zone-dropdown-82" value="12.0"
                    >(GMT+12:00) Kamchatka, Marshall Is.</option
                  >
                  <option id="time-zone-dropdown-83" value="13.0"
                    >(GMT+13:00) Nuku'alofa</option
                  >
                </select>
              </div>
            </div>
            <div class="modal-footer">
              <button
                type="button"
                class="btn btn-secondary"
                data-dismiss="modal"
              >
                Close
              </button>
            </div>
          </div>
        </div>
      </div>
    </div>

    <!-- curl -s <src> | shasum -a 384 | cut -f1 -d' ' | xxd -r -p | base64 | sed 's/.*/integrity="sha384-&"/' -->
    <if condition="ANALYTICS">
      <script
        src="https://cdn.usefathom.com/script.js"
        site="SNRUMQQA"
        defer
      ></script>
    </if>
  </body>
</html><|MERGE_RESOLUTION|>--- conflicted
+++ resolved
@@ -29,14 +29,9 @@
         your experience and security.
       </p>
     <![endif]-->
-<<<<<<< HEAD
-    <div id="motd"></div>
-    <div class="columns grow">
-=======
     <div id="motd">
     </div>
     <div id="columns-grow">
->>>>>>> 19d52397903c8b60782bc4b66dc40dadbed95379
       <div id="course-search-schedule-column" class="two-column-left">
         <div id="course-search-schedule-toggle-bar" class="toolbar">
           <div id="course-search-toggle-wrapper">
@@ -169,16 +164,6 @@
 
       <div id="selected-courses-column" class="two-column-right">
         <div id="selected-courses-bar" class="toolbar">
-<<<<<<< HEAD
-          <a
-            id="github-link"
-            href="https://github.com/MuddCreates/hyperschedule"
-            target="_blank"
-          >
-            <i class="icon ion-social-github"></i>
-            View on GitHub
-          </a>
-=======
           <div id="github-link-wrapper">
             <a
               id="github-link"
@@ -189,7 +174,6 @@
               <i class="icon ion-social-github"></i>
             </a>
           </div>
->>>>>>> 0bb07005
           <div id="import-export-data-button-wrapper">
             <button id="import-export-data-button" class="btn btn-primary">
               Import/Export Data
